"""Initial version of a Canvas-based widget.

This version displays the required javascript in the notebook so does
not require any installation.
"""
import os.path

import numpy as np

import traitlets
from traitlets import Unicode, Bool, validate, TraitError, Instance, Int, Bytes, Dict, List

from ipywidgets import DOMWidget, register
from ipywidgets.widgets.trait_types import bytes_serialization
from ipywidgets.widgets.widget import CallbackDispatcher

import json

_JS_FILE = __file__[:-3] + '.js'


@register
class Canvas(DOMWidget):
    """HTML5 Canvas Object.

    Examples
    --------
    >>> from matplotlib import cm
    >>> canvas = Canvas()
    >>> display(canvas)
    >>> A = np.random.random((64, 32))
    >>> canvas.rgba = cm.viridis(A.T, bytes=True)
    """
    _view_name = Unicode('CanvasView').tag(sync=True)
    _view_module = Unicode('canvas_widget').tag(sync=True)
    _view_module_version = Unicode('0.1.0').tag(sync=True)

    _rgba = Bytes(help="RGBA image data").tag(sync=True, **bytes_serialization)
    _image_width = Int(help="Image width").tag(sync=True)

    # Attributes
    name = traitlets.ObjectName("_").tag(sync=True)
    fps = Int(20, help="Maximum fps for update requests.").tag(sync=True)
    width = Int(0, help="Width of canvas").tag(sync=True)
    height = Int(0, help="Height of canvas").tag(sync=True)
<<<<<<< HEAD

=======
    tracer_size = Unicode(help="Tracer particle size relative to image in pixels").tag(sync=True)
    _fg_object = Unicode(help="foreground object information").tag(sync=True)
	
	
>>>>>>> 87070ec1
    mouse_event_data = Dict(help="Data from mouse event").tag(sync=True)
    key_event_data = Dict(help="Data from key event").tag(sync=True)
	



    indexing = Unicode(
        'xy', help="Indexing: 'xy' (faster) or 'ij'.  See np.meshgrid")

    def __init__(self, *v, **kw):
        super().__init__(*v, **kw)

        self._update_handlers = CallbackDispatcher()
        self.on_msg(self._handle_update_request)

        # Until we properly install this, display the javascript to
        # load the widget in the notebook.
        display_js()

    @property
    def rgba(self):
        """RGBA bytes array from a colormap.

        Note: This should should be in ij imaging with axis 0
        corresponding to x (wide) and axis 1 corresponding to y
        (height).

        For example:

            canvas.rgba = cm.viridis(data, bytes=True)
        """
        return self._rgba_data

    @rgba.setter
    def rgba(self, rgba_data):
        self._rgba_data = rgba_data
        if self.indexing == 'ij':
            self._image_width = rgba_data.shape[0]
            # Swap axes to go from ij indexing to HTML convention.
            self._rgba = np.swapaxes(rgba_data, 0, 1).tobytes()
        else:
            self._image_width = rgba_data.shape[1]
            self._rgba = rgba_data.tobytes()

    @property
    def fg_object(self):
        return self._fg_object_data

    @fg_object.setter
    def fg_object(self, value):
        self._fg_object_data = value
        self._fg_object = json.dumps(self._fg_object_data)


    def on_update(self, callback, remove=False):
        """Register a callback to execute when the browser is ready
        for an update.

        Parameters
        ----------
        remove: bool (optional)
            Set to true to remove the callback from the list of callbacks.
        """
        self._update_handlers.register_callback(callback, remove=remove)

    def update(self):
        self._update_handlers()

    def _handle_update_request(self, canvas, content, buffers):
        if content.get('request', '') == 'update':
            self.update()


def display_js():
    from IPython.display import Javascript, display
    with open(_JS_FILE) as f:
        display(Javascript(f.read()))<|MERGE_RESOLUTION|>--- conflicted
+++ resolved
@@ -43,14 +43,10 @@
     fps = Int(20, help="Maximum fps for update requests.").tag(sync=True)
     width = Int(0, help="Width of canvas").tag(sync=True)
     height = Int(0, help="Height of canvas").tag(sync=True)
-<<<<<<< HEAD
-
-=======
     tracer_size = Unicode(help="Tracer particle size relative to image in pixels").tag(sync=True)
     _fg_object = Unicode(help="foreground object information").tag(sync=True)
 	
 	
->>>>>>> 87070ec1
     mouse_event_data = Dict(help="Data from mouse event").tag(sync=True)
     key_event_data = Dict(help="Data from key event").tag(sync=True)
 	
