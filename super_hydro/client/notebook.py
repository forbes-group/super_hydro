"""Jupyter Notebook interface.

For performance here, we use IPyWidgets and our custom Canvas widget.
This allows reasonable frame-rates, an order of magnitude faster than
using matplotlib.imshow for example.

By stacking various elements, we can allow the user to update
components of the simulation.

Control is driven by alternating between python and javascript.  We
register the update function which the Canvas will then call after the
browser is finished displaying the last frame.
"""
from contextlib import contextmanager
import io
import time
import threading
import IPython

from matplotlib import cm

import numpy as np

import ipywidgets

from mmfutils.contexts import nointerrupt, NoInterrupt
#from ..contexts import nointerrupt, NoInterrupt

from .. import config, communication, utils, widgets


_LOGGER = utils.Logger(__name__)
log = _LOGGER.log
log_task = _LOGGER.log_task


class App(object):
    def __init__(self, opts, width="50%"):
        self.width = width
        self.opts = opts
        self._running = True

    def connect(self):
        with log_task("Connecting to server"):
            self._comm = communication.Client(opts=self.opts)

    @property
    def comm(self):
        """Return the communication object, but only if running."""
        if self._running:
            return self._comm

    @property
    def density(self):
        """Return the density data to plot: initiates call to server."""
        with log_task("Get density from server."):
            return self.comm.get_array(b"density")

    @property
    def interrupted(self):
        """Return a flag that can be used to signal the server that
        the App has been interrupted.
        """
        return _Interrupted(app=self)


class _Interrupted(object):
    """Flag to indicate the the App has been interrupted.

    Pass as the interrupted flag to the server to allow the client App
    to terminate it.
    """
    def __init__(self, app):
        self.app = app

    def __bool__(self):
        # Don't check interrupted flag - that might stop the server
        # too early.
        return not self.app._running


class NotebookApp(App):
    fmt = 'PNG'
    browser_control = True

    def _get_widget(self):
        layout = self.get_layout()
        (self._interactive_widgets,
         special_widgets) = widgets.get_interactive_and_special_widgets(layout)

        self._density = special_widgets['density']
        self._txt = ipywidgets.Label()
        self._inp = ipywidgets.FloatLogSlider(value=0.01, base=10,
                                              min=-10, max=1,
                                              step=0.2,
                                              description="Cooling")
        self._inp.observe(self.on_value_change, names='value')
        self._msg = ipywidgets.Label()
        self._wid = ipywidgets.VBox([self._inp, self._txt,
                                     self._img, self._msg])
        return self._wid

    ######################################################################
    # Event Handlers and Callbacks.
    #
    # These allow the Javascript to drive the application, but should
    # only function if running.
    def on_value_change(self, change):
        if not self._running:
            return
        self.comm.send(b"set", (change['owner'].name, change['new']))

    def on_click(self, button):
        if not self._running:
            return
        if button.name == "quit":
            self.quit()
        else:
            self.comm.request(button.name.encode())

    def on_update(self):
        """Callback to update frame when browser is ready."""
        if not self._running:
            return
        with self.sync():
            self._frame += 1
            density = self.density
            self._density.rgba = self.get_rgba_from_density(density)

    ######################################################################
    # Server Communication
    #
    # These methods communicate with the server.
    def quit(self):
        self.comm.request(b"quit")
        self._running = False

    def get_widget(self):
        layout = self.get_layout()
        (self._interactive_widgets, special_widgets) = (
            widgets.get_interactive_and_special_widgets(layout))

        extra_widgets = []

        # Add the density and control widgets if they have not been
        # provided yet.
        if 'density' not in special_widgets:
            extra_widgets.append(widgets.density)
        if 'controls' not in special_widgets:
            extra_widgets.append(widgets.controls)
        if extra_widgets:
            layout = widgets.VBox([layout] + extra_widgets)

        (self._interactive_widgets, special_widgets) = (
            widgets.get_interactive_and_special_widgets(layout))

        self._density = special_widgets['density']
        self._density.width = 500#self.width
        self._reset = special_widgets['reset']
        self._reset.on_click(self.on_click)
        self._reset_tracers = special_widgets['reset_tracers']
        self._reset_tracers.on_click(self.on_click)
        self._quit = special_widgets['quit']
        self._quit.on_click(self.on_click)
        self._fps = special_widgets['fps']
        self._msg = special_widgets['messages']

        # Link fps slider and density fps value.
        _l = ipywidgets.jslink((self._fps, 'value'),
                               (self._density, 'fps'))

        for w in self._interactive_widgets:
            w.observe(self.on_value_change, names='value')

        return layout

    def get_image(self, rgba):
        if not self._running:
            return
        import PIL
        if self.fmt.lower() == 'jpeg':
            # Discard alpha channel
            rgba = rgba[..., :3]
        img = PIL.Image.fromarray(rgba)
        b = io.BytesIO()
        img.save(b, self.fmt)
        return b.getvalue()

    def get_layout(self):
        """Return the model specified layout."""
        layout = eval(self.comm.get(b"layout"), widgets.__dict__)
        return layout

    def get_tracer_particles(self):
        """Return the location of the tracer particles."""
        return self.comm.get_array(b"tracers")

    ######################################################################
    # Client Application
    @nointerrupt
    def run(self, interrupted=False):
        self.connect()
        from IPython.display import display
        self.Nx, self.Ny = self.comm.get(b"Nxy")
        self._frame = 0
        self._tic0 = time.time()

        display(self.get_widget())

        # Broken!  Fix aspect ratio better with reasonable sliders.
        Nx = max(500, self.Nx)
        Ny = int(self.Ny/self.Nx*Nx)
        self._density.width = Nx
        #self._density.height = Ny

        self._frame = 0
        if self.browser_control:
            self._density.on_update(callback=self.on_update)
            self.on_update()
            kernel = IPython.get_ipython().kernel
            while not interrupted and self._running:
                # This should not strictly be needed since the
                # javascript will drive the handlers, but due to
                # issues with interrupts etc. we can't seem to rely on
                # being able to catch an interrupt if we return.  So
                # we do a dummy event loop here.
                kernel.do_one_iteration()
                time.sleep(kernel._poll_interval)
        else:
            while not interrupted and self._running:
                tic0 = time.time()
                with self.sync():
                    self._frame += 1
                    density = self.density
                    rgba = self.get_rgba_from_density(density)
                    self._density.fg_tracer = self._update_fg_object_with_tracer_particles()
                    self._density.rgba = rgba
                toc = time.time()
                self._msg.value = "{:.2f}fps".format(self._frame/(toc-tic0))
        if self._running:
<<<<<<< HEAD
            self.quit()
=======
            with self.sync():
                self._frame += 1
                density = self.density
                self._density.fg_object = self._update_fg_object_with_tracer_particles()
                self._density.rgba = self.get_rgba_from_density(density)
>>>>>>> 87070ec1

    def get_rgba_from_density(self, density):
        """Convert the density array into an rgba array for display."""
        density = density.T
        # array = cm.viridis((n_-n_.min())/(n_.max()-n_.min()))
        array = cm.viridis(density/density.max())
        array = self._update_frame_with_tracer_particles(array)
        array *= int(255/array.max())  # normalize values
        rgba = array.astype(dtype='uint8')
        return rgba

    def _update_frame_with_tracer_particles(self, array):
        tracers = self.get_tracer_particles()
        ix, iy = [np.round(_i).astype(int) for _i in tracers]
        alpha = self.opts.tracer_alpha
        array[iy, ix, ...] = (
            (1-alpha)*array[iy, ix, ...]
            + alpha*np.array(self.opts.tracer_color))
        return array
        
    def _update_fg_object_with_tracer_particles(self):
        tracers = self.get_tracer_particles()
        ix, iy = tracers
        alpha = 1
        color = self.opts.tracer_color
        tracer_container = {"tracer": []}
        _num = 0
        for _i in ix:
            tracer_container["tracer"].append(["tracer", ix[_num], iy[_num], 0.5, color, alpha, 0, 0])
            _num += 1
        return tracer_container

    @contextmanager
    def sync(self):
        """Provides a context that will wait long enough to not
        exceed `self.opts.fps` frames per second.  Also executes the
        ipython event loop to ensure widgets are updated.
        """
        tic = time.perf_counter()
        try:
            yield
        finally:
            ip = IPython.get_ipython()
            while True:
                ip.kernel.do_one_iteration()
                dt = time.perf_counter() - tic
                t_sleep = min(1./self.opts.fps - dt, ip.kernel._poll_interval)
                if t_sleep <= 0:
                    break
                time.sleep(t_sleep)


_OPTS = None


def get_app(run_server=True, notebook=True, **kwargs):
    NoInterrupt.unregister()
    global _OPTS
    if _OPTS is None:
        with log_task("Reading configuration"):
            parser = config.get_client_parser()
            _OPTS, _other_opts = parser.parse_known_args(args="")
    if notebook:
        app = NotebookApp(opts=_OPTS)
    else:
        app = App(opts=_OPTS)

    if run_server:
        # Delay import because server requires many more modules than
        # the client.
        from ..server import server
        server.run(args='', interrupted=app.interrupted, block=False,
                   kwargs=kwargs)
    return app


def run(run_server=True, **kwargs):
    """Start the notebook client.

    Arguments
    ---------
    run_server : bool
       If True, then first run a server, otherwise expect to connect
       to an existing server.
    """
    NoInterrupt.unregister()
    app = get_app(run_server=run_server, **kwargs)
    return app.run()<|MERGE_RESOLUTION|>--- conflicted
+++ resolved
@@ -126,6 +126,7 @@
             self._frame += 1
             density = self.density
             self._density.rgba = self.get_rgba_from_density(density)
+            self._density.fg_object = self._update_fg_object_with_tracer_particles()
 
     ######################################################################
     # Server Communication
@@ -238,15 +239,7 @@
                 toc = time.time()
                 self._msg.value = "{:.2f}fps".format(self._frame/(toc-tic0))
         if self._running:
-<<<<<<< HEAD
             self.quit()
-=======
-            with self.sync():
-                self._frame += 1
-                density = self.density
-                self._density.fg_object = self._update_fg_object_with_tracer_particles()
-                self._density.rgba = self.get_rgba_from_density(density)
->>>>>>> 87070ec1
 
     def get_rgba_from_density(self, density):
         """Convert the density array into an rgba array for display."""
