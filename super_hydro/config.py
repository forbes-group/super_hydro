--- conflicted
+++ resolved
@@ -69,12 +69,8 @@
     """Return the parser with client configuration"""
     PARSER.add('--window_width',
                help="Window width (pixels)",
-<<<<<<< HEAD
-               default=1000, type=int)
+               default=600, type=int)
     PARSER.add('--kill_server', action='store_true',
                help="Kill server on exit",)
     
-=======
-               default=600, type=int)
->>>>>>> e8e7c632
     return PARSER