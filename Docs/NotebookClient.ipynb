<<<<<<< HEAD
{
 "cells": [
  {
   "cell_type": "markdown",
   "metadata": {},
   "source": [
    "# Notebook Client"
   ]
  },
  {
   "cell_type": "markdown",
   "metadata": {},
   "source": [
    "# Demonstration"
   ]
  },
  {
   "cell_type": "code",
   "execution_count": null,
   "metadata": {},
   "outputs": [],
   "source": [
    "%%javascript\n",
    "IPython.OutputArea.prototype._should_scroll = function(lines) { return false; }"
   ]
  },
  {
   "cell_type": "code",
   "execution_count": null,
   "metadata": {},
   "outputs": [],
   "source": [
    "import time\n",
    "from matplotlib import cm\n",
    "from super_hydro.client import canvas_widget;reload(canvas_widget)\n",
    "canvas_widget.display_js()\n",
    "canvas = canvas_widget.Canvas(width=521, height=100)\n",
    "display(canvas)\n",
    "tic = time.time()\n",
    "for n in range(10):\n",
    "    canvas.rgba = cm.viridis(np.random.random((100, 100)), bytes=True)\n",
    "n/(time.time()-tic)\n"
   ]
  },
  {
   "cell_type": "code",
   "execution_count": null,
   "metadata": {},
   "outputs": [],
   "source": [
    "canvas.width\n",
    "canvas.height = 512"
   ]
  },
  {
   "cell_type": "code",
   "execution_count": null,
   "metadata": {},
   "outputs": [],
   "source": [
    "%pylab inline\n",
    "from mmf_setup.set_path import hgroot\n",
    "from importlib import reload\n",
    "from super_hydro.physics import helpers;reload(helpers)\n",
    "from super_hydro.physics import gpe;reload(gpe)\n",
    "from super_hydro.physics import gpe2;reload(gpe2)\n",
    "from super_hydro.contexts import NoInterrupt\n",
    "from super_hydro.server import server; reload(server)\n",
    "from super_hydro.client import notebook; reload(notebook); reload(notebook.widgets)\n",
    "\n",
    "#notebook.run(model='gpe.BEC', Nx=256//4, Ny=256//4, cylinder=True)\n",
    "#notebook.run(model='gpe2.SOC2', Nx=256//4, Ny=256//4)\n",
    "notebook.run(model='gpe.BECFlow', Nx=32, Ny=32)\n",
    "#notebook.run(run_server=False)"
   ]
  },
  {
   "cell_type": "code",
   "execution_count": null,
   "metadata": {},
   "outputs": [],
   "source": [
    "from mmf_setup.set_path import hgroot\n",
    "import io\n",
    "import numpy as np\n",
    "from ipywidgets import FloatSlider, Image\n",
    "import PIL.Image\n",
    "\n",
    "A = (np.random.random((100, 100, 3))*255).astype('uint8')\n",
    "img = PIL.Image.fromarray(A)\n",
    "b = io.BytesIO()\n",
    "img.save(b, 'jpeg')\n",
    "from super_hydro import widgets as w\n",
    "\n",
    "img = w.ipywidgets.Image(value=b.getvalue())\n",
    "img.layout.object_fit = 'scale_down'\n",
    "img.layout.width = \"100%\"\n",
    "img.layout.width = \"100%\"\n",
    "box = w.ipywidgets.Box([img])#, layout=dict(width='100%', height='100%'))\n",
    "w.VBox([\n",
    "    w.FloatSlider(),\n",
    "    w.HBox([\n",
    "        box,\n",
    "        w.FloatSlider(orientation='vertical'),\n",
    "])])"
   ]
  },
  {
   "cell_type": "code",
   "execution_count": null,
   "metadata": {},
   "outputs": [],
   "source": [
    "tic = time.perf_counter()\n",
    "time.sleep(0.1)\n",
    "time.perf_counter() - tic"
   ]
  },
  {
   "cell_type": "code",
   "execution_count": null,
   "metadata": {},
   "outputs": [],
   "source": [
    "app.run()"
   ]
  },
  {
   "cell_type": "markdown",
   "metadata": {},
   "source": [
    "# Design"
   ]
  },
  {
   "cell_type": "markdown",
   "metadata": {},
   "source": [
    "We base the notebook client on the [`IPyWidget`](https://ipywidgets.readthedocs.io/en/stable/) library.  This now has support on [Google's CoLaboratory]()"
   ]
  },
  {
   "cell_type": "markdown",
   "metadata": {},
   "source": [
    "This notebook provides a web-based client using matplotlib."
   ]
  },
  {
   "cell_type": "code",
   "execution_count": null,
   "metadata": {},
   "outputs": [],
   "source": [
    "%pylab inline\n",
    "from mmf_setup.set_path import hgroot\n",
    "from importlib import reload\n",
    "from super_hydro.client import notebook; reload(notebook);\n",
    "from super_hydro import widgets as w;reload(w)"
   ]
  },
  {
   "cell_type": "code",
   "execution_count": null,
   "metadata": {},
   "outputs": [],
   "source": [
    "import time\n",
    "def draw1(d):\n",
    "    IPython.display.display(PIL.Image.fromarray(d))\n",
    "\n",
    "fig = plt.figure()\n",
    "img = plt.imshow(d)\n",
    "\n",
    "\n",
    "def draw2(d):\n",
    "    img.set_data(d)\n",
    "    IPython.display.display(fig)\n",
    "\n",
    "\n",
    "    \n",
    "n = 0\n",
    "tic = time.time()\n",
    "while True:\n",
    "    draw2(d)\n",
    "    n += 1\n",
    "    print(\"{}fps\".format(n/(time.time()-tic)))\n",
    "    IPython.display.clear_output(wait=True)    "
   ]
  },
  {
   "cell_type": "code",
   "execution_count": null,
   "metadata": {},
   "outputs": [],
   "source": [
    "import IPython.display\n",
    "import PIL.Image\n",
    "from io import StringIO\n",
    "#Use 'jpeg' instead of 'png' (~5 times faster)\n",
    "def showarray(a, fmt='jpeg'):\n",
    "    f = StringIO()\n",
    "    PIL.Image.fromarray(a[..., :3]).save(f, fmt)\n",
    "    IPython.display.display(IPython.display.Image(data=f.getvalue()))\n",
    "showarray(d)"
   ]
  },
  {
   "cell_type": "code",
   "execution_count": null,
   "metadata": {},
   "outputs": [],
   "source": [
    "d3 = d[..., :3]\n",
    "from PIL import Image\n",
    "Image.fromarray(d)"
   ]
  },
  {
   "cell_type": "code",
   "execution_count": null,
   "metadata": {},
   "outputs": [],
   "source": [
    "d.shape"
   ]
  },
  {
   "cell_type": "code",
   "execution_count": null,
   "metadata": {},
   "outputs": [],
   "source": [
    "import PIL\n",
    "PIL.__version__"
   ]
  },
  {
   "cell_type": "code",
   "execution_count": null,
   "metadata": {},
   "outputs": [],
   "source": [
    "slider.trait_names()"
   ]
  },
  {
   "cell_type": "code",
   "execution_count": null,
   "metadata": {},
   "outputs": [],
   "source": [
    "import ipywidgets\n",
    "slider = ipywidgets.IntSlider(description=\"Hi\")\n",
    "wid = ipywidgets.VBox([slider])\n",
    "repr(wid)"
   ]
  },
  {
   "cell_type": "code",
   "execution_count": null,
   "metadata": {},
   "outputs": [],
   "source": [
    "import traitlets\n",
    "class IntSlider(ipywidgets.IntSlider):\n",
    "    name = traitlets.ObjectName().tag(sync=True)\n",
    "repr(IntSlider(name=\"a\"))"
   ]
  },
  {
   "cell_type": "code",
   "execution_count": null,
   "metadata": {},
   "outputs": [],
   "source": [
    "import ipywidgets\n",
    "all_widgets = []\n",
    "for _w in ipywidgets.__dict__:\n",
    "    w = getattr(ipywidgets, _w)\n",
    "    if isinstance(w, type) and issubclass(w, ipywidgets.CoreWidget):\n",
    "        all_widgets.append(_w)\n",
    "all_widgets"
   ]
  },
  {
   "cell_type": "code",
   "execution_count": null,
   "metadata": {},
   "outputs": [],
   "source": [
    "ipywidgets.VBox.__bases__[0].__bases__"
   ]
  },
  {
   "cell_type": "code",
   "execution_count": null,
   "metadata": {},
   "outputs": [],
   "source": [
    "import ipywidgets\n",
    "from super_hydro import widgets as w; reload(w)\n",
    "repr(w.Text())"
   ]
  },
  {
   "cell_type": "code",
   "execution_count": null,
   "metadata": {},
   "outputs": [],
   "source": [
    "layout = w.VBox([\n",
    "        w.FloatLogSlider(name='cooling',\n",
    "                         base=10, min=-10, max=1, step=0.2,\n",
    "                         description='Cooling'),\n",
    "        w.density])"
   ]
  },
  {
   "cell_type": "code",
   "execution_count": null,
   "metadata": {},
   "outputs": [],
   "source": [
    "layout.children"
   ]
  },
  {
   "cell_type": "markdown",
   "metadata": {},
   "source": [
    "# Signals"
   ]
  },
  {
   "cell_type": "markdown",
   "metadata": {},
   "source": [
    "We would like to enable the user to interrupt calculations with signals like SIGINT.  A use case is starting a server in a background thread, then launching a client.  This works generally if we use `mmfutils.contexts.NoInterrupt` and the client blocks, but if the client is driven by the javascript so that the cell does not block, then the handling of signals can be broken, specifically if the [`ipykernel`](https://github.com/ipython/ipykernel) package is used, as this resets the handlers between cells.  The latest version of `mmfutils` deals with this by redefining the `pre_handler_hook` and `post_handler_hook` methods of the kernel.\n",
    "\n",
    "**References**:\n",
    "\n",
    "* [Signals broken in Python](https://bugs.python.org/issue13285)\n",
    "* [`cysignals`](https://cysignals.readthedocs.io/en/latest/pysignals.html): Might be a better option.\n",
    "* [IPyKernel issue](https://github.com/ipython/ipykernel/issues/328)"
   ]
  },
  {
   "cell_type": "markdown",
   "metadata": {},
   "source": [
    "# Event Loop"
   ]
  },
  {
   "cell_type": "markdown",
   "metadata": {},
   "source": [
    "## No Event Loop"
   ]
  },
  {
   "cell_type": "markdown",
   "metadata": {},
   "source": [
    "I have been having an issue with figuring out how to update the display with data from the server.  The simplest solution is to simply get data from the server, display it, then wait.  This, however, does not allow the user to update the controls.  (In the following example, the moving the slider does not change the value seen in python.)"
   ]
  },
  {
   "cell_type": "code",
   "execution_count": null,
   "metadata": {},
   "outputs": [],
   "source": [
    "import ipywidgets\n",
    "import time\n",
    "from super_hydro.contexts import NoInterrupt\n",
    "frame = 0\n",
    "_int = ipywidgets.IntSlider()\n",
    "_txt = ipywidgets.Label()\n",
    "_wid = ipywidgets.VBox([_int, _txt])\n",
    "display(_wid)\n",
    "with NoInterrupt() as interrupted:\n",
    "    while not interrupted:\n",
    "        frame += 1\n",
    "        _txt.value = str(f\"frame: {frame}, slider: {_int.value}\")\n",
    "        time.sleep(0.5)"
   ]
  },
  {
   "cell_type": "markdown",
   "metadata": {},
   "source": [
    "## Custom Event Loop"
   ]
  },
  {
   "cell_type": "markdown",
   "metadata": {},
   "source": [
    "We can implement a custom event loop as long as we ensure that we call `kernel.do_one_iteration()` enough times.  This will allow the widgets to work."
   ]
  },
  {
   "cell_type": "code",
   "execution_count": null,
   "metadata": {},
   "outputs": [],
   "source": [
    "ip.kernel._poll_interval"
   ]
  },
  {
   "cell_type": "code",
   "execution_count": null,
   "metadata": {},
   "outputs": [],
   "source": [
    "import IPython\n",
    "ip = IPython.get_ipython()\n",
    "import ipywidgets\n",
    "import time\n",
    "from mmf_setup.set_path import hgroot\n",
    "from super_hydro.contexts import NoInterrupt\n",
    "\n",
    "_int = ipywidgets.IntSlider()\n",
    "_txt = ipywidgets.Label()\n",
    "_wid = ipywidgets.VBox([_int, _txt])\n",
    "display(_wid)\n",
    "\n",
    "with NoInterrupt() as interrupted:\n",
    "    frame = 0\n",
    "    while not interrupted:\n",
    "        frame += 1\n",
    "        _txt.value = str(f\"frame: {frame}, slider: {_int.value}\")\n",
    "        for n in range(10):\n",
    "            ip.kernel.do_one_iteration()"
   ]
  },
  {
   "cell_type": "markdown",
   "metadata": {},
   "source": [
    "## Browser Event Loop"
   ]
  },
  {
   "cell_type": "markdown",
   "metadata": {},
   "source": [
    "Perhaps a better option is to allow the browser to trigger the updates when it is ready.  This can be done in a couple of ways.  The first is to use our own Canvas widget and register a callback and then use [requestAnimationFrame](https://developer.mozilla.org/en-US/docs/Web/API/window/requestAnimationFrame) to drive the updates.  The second is to use the [Play](https://ipywidgets.readthedocs.io/en/stable/examples/Widget%20List.html#Play-(Animation)-widget) widget."
   ]
  },
  {
   "cell_type": "markdown",
   "metadata": {},
   "source": [
    "### Canvas"
   ]
  },
  {
   "cell_type": "markdown",
   "metadata": {},
   "source": [
    "With our Canvas widget, we can us [requestAnimationFrame](https://developer.mozilla.org/en-US/docs/Web/API/window/requestAnimationFrame) to drive the updates.  This is probably the best solution as it saves energy if the browser tab is hidden.  Here is the structure:\n",
    "\n",
    "1. Use `requestAnimationFrame()` to send a message to python that the browser is ready for an update.\n",
    "2. Wait until the browser performs an update.\n",
    "3. Once the update is done, wait until the clock runs out (to limit the fps) then go to 1.\n",
    "\n"
   ]
  },
  {
   "cell_type": "markdown",
   "metadata": {},
   "source": [
    "### Play"
   ]
  },
  {
   "cell_type": "markdown",
   "metadata": {},
   "source": [
    "One solution, is to use the `Play` widget, which sends update events as javascript messages.  There are several issues with this:\n",
    "\n",
    "1. All control of playback lies in the javascript.  The python kernel does not block, so there is no way to interrupt from the kernel.\n",
    "2. Infinite playback is not possible.\n",
    "3. Sometimes javascript messages get lost (try making the interval very small).\n",
    "4. Stop button and replay just change the counter.  This is not ideal in terms of control.\n",
    "5. Can't figure out how to autostart this."
   ]
  },
  {
   "cell_type": "code",
   "execution_count": null,
   "metadata": {},
   "outputs": [],
   "source": [
    "import ipywidgets\n",
    "ipywidgets.Widget.close_all()\n",
    "import time\n",
    "from super_hydro.contexts import NoInterrupt\n",
    "frame = 0\n",
    "_int = ipywidgets.IntSlider(description=\"interval\")\n",
    "_txt = ipywidgets.Label()\n",
    "_play = ipywidgets.Play(interval=1)\n",
    "_wid = ipywidgets.VBox([_int, _txt, _play])\n",
    "display(_wid)\n",
    "\n",
    "def update(change):\n",
    "    global frame, _txt, _int\n",
    "    frame += 1\n",
    "    _play.interval = _int.value\n",
    "    _txt.value = str(f\"frame: {frame}, slider: {_int.value}\")\n",
    "\n",
    "_play.observe(update, names=\"value\")"
   ]
  },
  {
   "cell_type": "markdown",
   "metadata": {},
   "source": [
    "## Threads"
   ]
  },
  {
   "cell_type": "markdown",
   "metadata": {},
   "source": [
    "One option for full control is to have the display updates run in a separate thread.  Then we can control this with buttons in the GUI, or allow the update to be driven by the server."
   ]
  },
  {
   "cell_type": "code",
   "execution_count": null,
   "metadata": {},
   "outputs": [],
   "source": [
    "import time\n",
    "import threading\n",
    "import ipywidgets\n",
    "ipywidgets.Widget.close_all()\n",
    "from super_hydro.contexts import NoInterrupt\n",
    "\n",
    "_int = ipywidgets.IntSlider(value=100, description=\"interval\")\n",
    "_running = ipywidgets.ToggleButton(value=True, icon='play', width=\"10px\")\n",
    "_txt = ipywidgets.Label()\n",
    "_play = ipywidgets.HBox([_running])\n",
    "_wid = ipywidgets.VBox([_int, _txt, _play])\n",
    "display(_wid)\n",
    "\n",
    "def update(display):\n",
    "    display.interval = _int.value\n",
    "    _txt.value = str(f\"frame: {display.frame}, slider: {_int.value}\")\n",
    "\n",
    "class Display(object):\n",
    "    def __init__(self, running, update):\n",
    "        self.interval = 1\n",
    "        self.running = running\n",
    "        self.update = update\n",
    "        self.frame = 0\n",
    "\n",
    "    def run(self):\n",
    "        while self.running.value:\n",
    "            self.frame += 1\n",
    "            self.update(self)\n",
    "            time.sleep(self.interval/1000)\n",
    "    \n",
    "disp = Display(running=_running, update=update)\n",
    "thread = threading.Thread(target=disp.run)\n",
    "thread.start()"
   ]
  },
  {
   "cell_type": "code",
   "execution_count": null,
   "metadata": {},
   "outputs": [],
   "source": [
    "import ipywidgets\n",
    "import numpy as np\n",
    "from matplotlib import cm\n",
    "import PIL.Image\n",
    "data = cm.viridis(np.random.random((32,32)), bytes=True)\n",
    "img = PIL.Image.fromarray(data)\n",
    "ipywidgets.Image(value=img._repr_png_(), format='png')\n"
   ]
  },
  {
   "cell_type": "code",
   "execution_count": null,
   "metadata": {},
   "outputs": [],
   "source": [
    "%pylab inline\n",
    "from IPython.display import clear_output\n",
    "import PIL\n",
    "import time\n",
    "import ipywidgets as w\n",
    "from matplotlib import cm\n",
    "Nxy = (64*4, 64*4)\n",
    "data = np.random.seed(2)\n",
    "N = w.IntSlider(min=2, max=256, step=1)\n",
    "out = w.Output()\n",
    "msg = w.Text(value=\"Hi\")\n",
    "display(w.VBox([N, out, msg]))\n",
    "with out:\n",
    "  tic = time.time()\n",
    "  for _n in range(100):\n",
    "    data = np.random.random(Nxy)\n",
    "    img = PIL.Image.fromarray(cm.viridis(data, bytes=True))\n",
    "    clear_output(wait=True)\n",
    "    display(img)\n",
    "    msg.value = f\"fps={_n/(time.time()-tic)}\"\n",
    "\n",
    "#i = w.Image(value=img._repr_png_(), format='png')"
   ]
  },
  {
   "cell_type": "code",
   "execution_count": null,
   "metadata": {},
   "outputs": [],
   "source": [
    "l = w.Label(value=\"Hi\")"
   ]
  },
  {
   "cell_type": "code",
   "execution_count": null,
   "metadata": {},
   "outputs": [],
   "source": [
    "import ipywidgets\n",
    "ipywidgets.__version__"
   ]
  },
  {
   "cell_type": "code",
   "execution_count": null,
   "metadata": {},
   "outputs": [],
   "source": [
    "l = ipywidgets.Label(value=\"Hi\")\n",
    "l.trait_names()\n",
    "import IPython, zmq\n",
    "IPython.__version__, zmq.__version__"
   ]
  },
  {
   "cell_type": "code",
   "execution_count": null,
   "metadata": {},
   "outputs": [],
   "source": [
    "import ipywidgets\n",
    "l = ipywidgets.Label(value=\"Hi\")\n",
    "import trace, sys\n",
    "tracer = trace.Trace(\n",
    "    #ignoredirs=[sys.prefix, sys.exec_prefix],\n",
    "    trace=1,\n",
    "    count=0)\n",
    "tracer.run('ipywidgets.Label(value=\"Hi\")')"
   ]
  },
  {
   "cell_type": "markdown",
   "metadata": {},
   "source": [
    "# Canvas"
   ]
  },
  {
   "cell_type": "markdown",
   "metadata": {},
   "source": [
    "[Jupyter Canvas Widget](https://github.com/Who8MyLunch/Jupyter_Canvas_Widget)"
   ]
  },
  {
   "cell_type": "code",
   "execution_count": null,
   "metadata": {},
   "outputs": [],
   "source": [
    "import numpy as np\n",
    "N = 512\n",
    "As = (np.random.random((10, N, N, 4))*255).astype(int)\n",
    "As[..., 3] = 255"
   ]
  },
  {
   "cell_type": "code",
   "execution_count": null,
   "metadata": {},
   "outputs": [],
   "source": [
    "from mmf_setup.set_path import hgroot\n",
    "import numpy as np\n",
    "import ipywidgets\n",
    "import IPython\n",
    "import jpy_canvas\n",
    "import time\n",
    "\n",
    "from super_hydro.contexts import NoInterrupt\n",
    "canvas = jpy_canvas.Canvas(data=As[0])\n",
    "fps = ipywidgets.Label()\n",
    "display(ipywidgets.VBox([canvas, fps]))\n",
    "tic = time.time()\n",
    "frame = 0\n",
    "with NoInterrupt() as interrupted:\n",
    "    for A in As:\n",
    "        if interrupted:\n",
    "            break\n",
    "        #A = np.random.random((N, N, 3))\n",
    "        canvas.data = A\n",
    "        toc = time.time()\n",
    "        frame += 1\n",
    "        fps.value = f\"{frame/(toc-tic)}\""
   ]
  },
  {
   "cell_type": "code",
   "execution_count": null,
   "metadata": {},
   "outputs": [],
   "source": [
    "%pylab inline\n",
    "from mmf_setup.set_path import hgroot\n",
    "import numpy as np\n",
    "import ipywidgets\n",
    "import IPython\n",
    "import fastcanvas\n",
    "import time\n",
    "\n",
    "N = 512\n",
    "from super_hydro.contexts import NoInterrupt\n",
    "As = (np.random.random((10, N, N, 4)) * 255).astype('uint8')\n",
    "As[..., 3] = 255\n",
    "canvas = fastcanvas.RawCanvas(data=As[0])\n",
    "fps = ipywidgets.Label()\n",
    "display(ipywidgets.VBox([canvas, fps]))\n",
    "tic = time.time()\n",
    "frame = 0\n",
    "with NoInterrupt() as interrupted:\n",
    "    for A in As:\n",
    "        if interrupted:\n",
    "            break\n",
    "        #A = np.random.random((N, N, 3))\n",
    "        canvas.data = A\n",
    "        time.sleep(0.05)\n",
    "        toc = time.time()\n",
    "        frame += 1\n",
    "        fps.value = f\"{frame/(toc-tic)}\"\n",
    "print(time.time() - tic)"
   ]
  },
  {
   "cell_type": "code",
   "execution_count": null,
   "metadata": {},
   "outputs": [],
   "source": [
    "import math\n",
    "\n",
    "cv2 = fastcanvas.RawCanvas()\n",
    "\n",
    "def gaussian(x, a, b, c, d=0):\n",
    "    return a * math.exp(-(x - b)**2 / (2 * c**2)) + d\n",
    "\n",
    "height = 100\n",
    "width = 600\n",
    "\n",
    "gradient = np.zeros((height, width, 4), dtype='uint8')\n",
    "\n",
    "for x in range(gradient.shape[1]):\n",
    "    r = int(gaussian(x, 158.8242, 201, 87.0739) + gaussian(x, 158.8242, 402, 87.0739))\n",
    "    g = int(gaussian(x, 129.9851, 157.7571, 108.0298) + gaussian(x, 200.6831, 399.4535, 143.6828))\n",
    "    b = int(gaussian(x, 231.3135, 206., 201.5447) + gaussian(x, 17.1017, 395.8819, 39.3148))\n",
    "    for y in range(gradient.shape[0]):\n",
    "        gradient[y, x, :] = r, g, b, 255\n",
    "\n",
    "cv2.data = gradient\n",
    "cv2"
   ]
  },
  {
   "cell_type": "markdown",
   "metadata": {},
   "source": [
    "# Density Widget"
   ]
  },
  {
   "cell_type": "code",
   "execution_count": null,
   "metadata": {},
   "outputs": [],
   "source": [
    "from density_widget import example\n",
    "example.HelloWorld()"
   ]
  },
  {
   "cell_type": "markdown",
   "metadata": {},
   "source": [
    "# Custom Widgets"
   ]
  },
  {
   "cell_type": "markdown",
   "metadata": {},
   "source": [
    "Here we build a custom widget."
   ]
  },
  {
   "cell_type": "code",
   "execution_count": null,
   "metadata": {},
   "outputs": [],
   "source": [
    "%%html\n",
    "<style type=\"text/css\">\n",
    "    canvas {\n",
    "        border: 1px solid black;\n",
    "    }\n",
    "</style>\n",
    "<canvas></canvas>"
   ]
  },
  {
   "cell_type": "code",
   "execution_count": null,
   "metadata": {},
   "outputs": [],
   "source": [
    "%%javascript\n",
    "var canvas = document.querySelector('canvas');\n",
    "canvas.width = 200;\n",
    "canvas.height = 200;\n",
    "var c = canvas.getContext('2d');\n",
    "c.fillRect(10, 10, 10, 10)"
   ]
  },
  {
   "cell_type": "code",
   "execution_count": null,
   "metadata": {},
   "outputs": [],
   "source": [
    "import traitlets\n",
    "traitlets."
   ]
  },
  {
   "cell_type": "code",
   "execution_count": null,
   "metadata": {},
   "outputs": [],
   "source": [
    "from traitlets import Unicode, Bool, validate, TraitError, Instance, Int\n",
    "from ipywidgets import DOMWidget, register\n",
    "\n",
    "@register\n",
    "class Canvas(DOMWidget):\n",
    "    _view_name = Unicode('CanvasView').tag(sync=True)\n",
    "    _view_module = Unicode('canvas_widget').tag(sync=True)\n",
    "    _view_module_version = Unicode('0.1.0').tag(sync=True)\n",
    "\n",
    "    # Attributes\n",
    "    width = Int(200, help=\"Width of canvas\").tag(sync=True)\n",
    "    height = Int(200, help=\"Height of canvas\").tag(sync=True)"
   ]
  },
  {
   "cell_type": "code",
   "execution_count": null,
   "metadata": {},
   "outputs": [],
   "source": [
    "%%javascript\n",
    "require.undef('canvas_widget');\n",
    "\n",
    "define('canvas_widget', [\"@jupyter-widgets/base\"], function(widgets) {\n",
    "    \n",
    "    var CanvasView = widgets.DOMWidgetView.extend({\n",
    "\n",
    "        // Render the view.\n",
    "        render: function() {\n",
    "            this.canvas = document.createElement(\"canvas\");\n",
    "            this.canvas.width = this.model.get('width');\n",
    "            this.canvas.height = this.model.get('height');\n",
    "            this.el.appendChild(this.canvas);\n",
    "\n",
    "            // Python -> JavaScript update\n",
    "            this.model.on('change:width', this.width_changed, this);\n",
    "            this.model.on('change:height', this.height_changed, this);\n",
    "\n",
    "            // JavaScript -> Python update\n",
    "            //this.email_input.onchange = this.input_changed.bind(this);\n",
    "        },\n",
    "\n",
    "        width_changed: function() {\n",
    "            this.canvas.width = this.model.get('width');\n",
    "        },\n",
    "\n",
    "        height_changed: function() {\n",
    "            this.canvas.height = this.model.get('height');\n",
    "        },\n",
    "\n",
    "        input_changed: function() {\n",
    "            this.model.set('value', this.email_input.value);\n",
    "            this.model.save_changes();\n",
    "        },\n",
    "    });\n",
    "\n",
    "    return {\n",
    "        CanvasView: CanvasView\n",
    "    };\n",
    "});"
   ]
  },
  {
   "cell_type": "code",
   "execution_count": null,
   "metadata": {},
   "outputs": [],
   "source": [
    "Canvas()"
   ]
  },
  {
   "cell_type": "code",
   "execution_count": null,
   "metadata": {},
   "outputs": [],
   "source": [
    "from traitlets import Unicode, Bool, validate, TraitError\n",
    "from ipywidgets import DOMWidget, register\n",
    "\n",
    "\n",
    "@register\n",
    "class Email(DOMWidget):\n",
    "    _view_name = Unicode('EmailView').tag(sync=True)\n",
    "    _view_module = Unicode('email_widget').tag(sync=True)\n",
    "    _view_module_version = Unicode('0.1.0').tag(sync=True)\n",
    "\n",
    "    # Attributes\n",
    "    value = Unicode('example@example.com', help=\"The email value.\").tag(sync=True)\n",
    "    disabled = Bool(False, help=\"Enable or disable user changes.\").tag(sync=True)\n",
    "\n",
    "    # Basic validator for the email value\n",
    "    @validate('value')\n",
    "    def _valid_value(self, proposal):\n",
    "        if proposal['value'].count(\"@\") != 1:\n",
    "            raise TraitError('Invalid email value: it must contain an \"@\" character')\n",
    "        if proposal['value'].count(\".\") == 0:\n",
    "            raise TraitError('Invalid email value: it must contain at least one \".\" character')\n",
    "        return proposal['value']"
   ]
  },
  {
   "cell_type": "code",
   "execution_count": null,
   "metadata": {},
   "outputs": [],
   "source": [
    "%%javascript\n",
    "require.undef('email_widget');\n",
    "\n",
    "define('email_widget', [\"@jupyter-widgets/base\"], function(widgets) {\n",
    "\n",
    "    var EmailView = widgets.DOMWidgetView.extend({\n",
    "\n",
    "        // Render the view.\n",
    "        render: function() {\n",
    "            this.email_input = document.createElement('input');\n",
    "            this.email_input.type = 'email';\n",
    "            this.email_input.value = this.model.get('value');\n",
    "            this.email_input.disabled = this.model.get('disabled');\n",
    "\n",
    "            this.el.appendChild(this.email_input);\n",
    "\n",
    "            // Python -> JavaScript update\n",
    "            this.model.on('change:value', this.value_changed, this);\n",
    "            this.model.on('change:disabled', this.disabled_changed, this);\n",
    "\n",
    "            // JavaScript -> Python update\n",
    "            this.email_input.onchange = this.input_changed.bind(this);\n",
    "        },\n",
    "\n",
    "        value_changed: function() {\n",
    "            this.email_input.value = this.model.get('value');\n",
    "        },\n",
    "\n",
    "        disabled_changed: function() {\n",
    "            this.email_input.disabled = this.model.get('disabled');\n",
    "        },\n",
    "\n",
    "        input_changed: function() {\n",
    "            this.model.set('value', this.email_input.value);\n",
    "            this.model.save_changes();\n",
    "        },\n",
    "    });\n",
    "\n",
    "    return {\n",
    "        EmailView: EmailView\n",
    "    };\n",
    "});"
   ]
  },
  {
   "cell_type": "code",
   "execution_count": null,
   "metadata": {},
   "outputs": [],
   "source": [
    "Email()"
   ]
  },
  {
   "cell_type": "code",
   "execution_count": null,
   "metadata": {},
   "outputs": [],
   "source": []
  }
 ],
 "metadata": {
  "kernelspec": {
   "display_name": "Python [conda env:super-hydro]",
   "language": "python",
   "name": "conda-env-super-hydro-py"
  },
  "language_info": {
   "codemirror_mode": {
    "name": "ipython",
    "version": 3
   },
   "file_extension": ".py",
   "mimetype": "text/x-python",
   "name": "python",
   "nbconvert_exporter": "python",
   "pygments_lexer": "ipython3",
   "version": "3.7.3"
  },
  "toc": {
   "base_numbering": 1,
   "nav_menu": {},
   "number_sections": true,
   "sideBar": true,
   "skip_h1_title": false,
   "title_cell": "Table of Contents",
   "title_sidebar": "Contents",
   "toc_cell": false,
   "toc_position": {
    "height": "calc(100% - 180px)",
    "left": "10px",
    "top": "150px",
    "width": "165px"
   },
   "toc_section_display": true,
   "toc_window_display": true
  }
 },
 "nbformat": 4,
 "nbformat_minor": 2
}
=======
{
 "cells": [
  {
   "cell_type": "markdown",
   "metadata": {},
   "source": [
    "# Notebook Client"
   ]
  },
  {
   "cell_type": "markdown",
   "metadata": {},
   "source": [
    "# Demonstration"
   ]
  },
  {
   "cell_type": "code",
   "execution_count": null,
   "metadata": {},
   "outputs": [],
   "source": [
    "%%javascript\n",
    "IPython.OutputArea.prototype._should_scroll = function(lines) { return false; }"
   ]
  },
  {
   "cell_type": "code",
   "execution_count": null,
   "metadata": {},
   "outputs": [],
   "source": [
    "import time\n",
    "from matplotlib import cm\n",
    "from super_hydro.client import canvas_widget;reload(canvas_widget)\n",
    "canvas_widget.display_js()\n",
    "canvas = canvas_widget.Canvas(width=521, height=100)\n",
    "display(canvas)\n",
    "tic = time.time()\n",
    "for n in range(10):\n",
    "    canvas.rgba = cm.viridis(np.random.random((100, 100)), bytes=True)\n",
    "n/(time.time()-tic)\n"
   ]
  },
  {
   "cell_type": "code",
   "execution_count": null,
   "metadata": {},
   "outputs": [],
   "source": [
    "canvas.width\n",
    "canvas.height = 512"
   ]
  },
  {
   "cell_type": "code",
   "execution_count": null,
   "metadata": {},
   "outputs": [],
   "source": [
    "%pylab inline\n",
    "from mmf_setup.set_path import hgroot\n",
    "from importlib import reload\n",
    "from super_hydro.physics import helpers;reload(helpers)\n",
    "from super_hydro.physics import gpe;reload(gpe)\n",
    "from super_hydro.physics import gpe2;reload(gpe2)\n",
    "from super_hydro.contexts import NoInterrupt\n",
    "from super_hydro.server import server; reload(server)\n",
    "from super_hydro.client import notebook; reload(notebook); reload(notebook.widgets)\n",
    "\n",
    "#notebook.run(model='gpe.BEC', Nx=256//4, Ny=256//4, cylinder=True)\n",
    "#notebook.run(model='gpe2.SOC2', Nx=256//4, Ny=256//4)\n",
    "notebook.run(model='gpe.BECFlow', Nx=32, Ny=32)\n",
    "#notebook.run(run_server=False)"
   ]
  },
  {
   "cell_type": "code",
   "execution_count": null,
   "metadata": {},
   "outputs": [],
   "source": [
    "from mmf_setup.set_path import hgroot\n",
    "import io\n",
    "import numpy as np\n",
    "from ipywidgets import FloatSlider, Image\n",
    "import PIL.Image\n",
    "\n",
    "A = (np.random.random((100, 100, 3))*255).astype('uint8')\n",
    "img = PIL.Image.fromarray(A)\n",
    "b = io.BytesIO()\n",
    "img.save(b, 'jpeg')\n",
    "from super_hydro import widgets as w\n",
    "\n",
    "img = w.ipywidgets.Image(value=b.getvalue())\n",
    "img.layout.object_fit = 'scale_down'\n",
    "img.layout.width = \"100%\"\n",
    "img.layout.width = \"100%\"\n",
    "box = w.ipywidgets.Box([img])#, layout=dict(width='100%', height='100%'))\n",
    "w.VBox([\n",
    "    w.FloatSlider(),\n",
    "    w.HBox([\n",
    "        box,\n",
    "        w.FloatSlider(orientation='vertical'),\n",
    "])])"
   ]
  },
  {
   "cell_type": "code",
   "execution_count": null,
   "metadata": {},
   "outputs": [],
   "source": [
    "tic = time.perf_counter()\n",
    "time.sleep(0.1)\n",
    "time.perf_counter() - tic"
   ]
  },
  {
   "cell_type": "code",
   "execution_count": null,
   "metadata": {},
   "outputs": [],
   "source": [
    "app.run()"
   ]
  },
  {
   "cell_type": "markdown",
   "metadata": {},
   "source": [
    "# Design"
   ]
  },
  {
   "cell_type": "markdown",
   "metadata": {},
   "source": [
    "We base the notebook client on the [`IPyWidget`](https://ipywidgets.readthedocs.io/en/stable/) library.  This now has support on [Google's CoLaboratory]()"
   ]
  },
  {
   "cell_type": "markdown",
   "metadata": {},
   "source": [
    "This notebook provides a web-based client using matplotlib."
   ]
  },
  {
   "cell_type": "code",
   "execution_count": null,
   "metadata": {},
   "outputs": [],
   "source": [
    "%pylab inline\n",
    "from mmf_setup.set_path import hgroot\n",
    "from importlib import reload\n",
    "from super_hydro.client import notebook; reload(notebook);\n",
    "from super_hydro import widgets as w;reload(w)"
   ]
  },
  {
   "cell_type": "code",
   "execution_count": null,
   "metadata": {},
   "outputs": [],
   "source": [
    "import time\n",
    "def draw1(d):\n",
    "    IPython.display.display(PIL.Image.fromarray(d))\n",
    "\n",
    "fig = plt.figure()\n",
    "img = plt.imshow(d)\n",
    "\n",
    "\n",
    "def draw2(d):\n",
    "    img.set_data(d)\n",
    "    IPython.display.display(fig)\n",
    "\n",
    "\n",
    "    \n",
    "n = 0\n",
    "tic = time.time()\n",
    "while True:\n",
    "    draw2(d)\n",
    "    n += 1\n",
    "    print(\"{}fps\".format(n/(time.time()-tic)))\n",
    "    IPython.display.clear_output(wait=True)    "
   ]
  },
  {
   "cell_type": "code",
   "execution_count": null,
   "metadata": {},
   "outputs": [],
   "source": [
    "import IPython.display\n",
    "import PIL.Image\n",
    "from io import StringIO\n",
    "#Use 'jpeg' instead of 'png' (~5 times faster)\n",
    "def showarray(a, fmt='jpeg'):\n",
    "    f = StringIO()\n",
    "    PIL.Image.fromarray(a[..., :3]).save(f, fmt)\n",
    "    IPython.display.display(IPython.display.Image(data=f.getvalue()))\n",
    "showarray(d)"
   ]
  },
  {
   "cell_type": "code",
   "execution_count": null,
   "metadata": {},
   "outputs": [],
   "source": [
    "d3 = d[..., :3]\n",
    "from PIL import Image\n",
    "Image.fromarray(d)"
   ]
  },
  {
   "cell_type": "code",
   "execution_count": null,
   "metadata": {},
   "outputs": [],
   "source": [
    "d.shape"
   ]
  },
  {
   "cell_type": "code",
   "execution_count": null,
   "metadata": {},
   "outputs": [],
   "source": [
    "import PIL\n",
    "PIL.__version__"
   ]
  },
  {
   "cell_type": "code",
   "execution_count": null,
   "metadata": {},
   "outputs": [],
   "source": [
    "slider.trait_names()"
   ]
  },
  {
   "cell_type": "code",
   "execution_count": null,
   "metadata": {},
   "outputs": [],
   "source": [
    "import ipywidgets\n",
    "slider = ipywidgets.IntSlider(description=\"Hi\")\n",
    "wid = ipywidgets.VBox([slider])\n",
    "repr(wid)"
   ]
  },
  {
   "cell_type": "code",
   "execution_count": null,
   "metadata": {},
   "outputs": [],
   "source": [
    "import traitlets\n",
    "class IntSlider(ipywidgets.IntSlider):\n",
    "    name = traitlets.ObjectName().tag(sync=True)\n",
    "repr(IntSlider(name=\"a\"))"
   ]
  },
  {
   "cell_type": "code",
   "execution_count": null,
   "metadata": {},
   "outputs": [],
   "source": [
    "import ipywidgets\n",
    "all_widgets = []\n",
    "for _w in ipywidgets.__dict__:\n",
    "    w = getattr(ipywidgets, _w)\n",
    "    if isinstance(w, type) and issubclass(w, ipywidgets.CoreWidget):\n",
    "        all_widgets.append(_w)\n",
    "all_widgets"
   ]
  },
  {
   "cell_type": "code",
   "execution_count": null,
   "metadata": {},
   "outputs": [],
   "source": [
    "ipywidgets.VBox.__bases__[0].__bases__"
   ]
  },
  {
   "cell_type": "code",
   "execution_count": null,
   "metadata": {},
   "outputs": [],
   "source": [
    "import ipywidgets\n",
    "from super_hydro import widgets as w; reload(w)\n",
    "repr(w.Text())"
   ]
  },
  {
   "cell_type": "code",
   "execution_count": null,
   "metadata": {},
   "outputs": [],
   "source": [
    "layout = w.VBox([\n",
    "        w.FloatLogSlider(name='cooling',\n",
    "                         base=10, min=-10, max=1, step=0.2,\n",
    "                         description='Cooling'),\n",
    "        w.density])"
   ]
  },
  {
   "cell_type": "code",
   "execution_count": null,
   "metadata": {},
   "outputs": [],
   "source": [
    "layout.children"
   ]
  },
  {
   "cell_type": "markdown",
   "metadata": {},
   "source": [
    "# Event Loop"
   ]
  },
  {
   "cell_type": "markdown",
   "metadata": {},
   "source": [
    "## No Event Loop"
   ]
  },
  {
   "cell_type": "markdown",
   "metadata": {},
   "source": [
    "I have been having an issue with figuring out how to update the display with data from the server.  The simplest solution is to simply get data from the server, display it, then wait.  This, however, does not allow the user to update the controls.  (In the following example, the moving the slider does not change the value seen in python.)"
   ]
  },
  {
   "cell_type": "code",
   "execution_count": null,
   "metadata": {},
   "outputs": [],
   "source": [
    "import ipywidgets\n",
    "import time\n",
    "from super_hydro.contexts import NoInterrupt\n",
    "frame = 0\n",
    "_int = ipywidgets.IntSlider()\n",
    "_txt = ipywidgets.Label()\n",
    "_wid = ipywidgets.VBox([_int, _txt])\n",
    "display(_wid)\n",
    "with NoInterrupt() as interrupted:\n",
    "    while not interrupted:\n",
    "        frame += 1\n",
    "        _txt.value = str(f\"frame: {frame}, slider: {_int.value}\")\n",
    "        time.sleep(0.5)"
   ]
  },
  {
   "cell_type": "markdown",
   "metadata": {},
   "source": [
    "## Custom Event Loop"
   ]
  },
  {
   "cell_type": "markdown",
   "metadata": {},
   "source": [
    "We can implement a custom event loop as long as we ensure that we call `kernel.do_one_iteration()` enough times.  This will allow the widgets to work."
   ]
  },
  {
   "cell_type": "code",
   "execution_count": null,
   "metadata": {},
   "outputs": [],
   "source": [
    "ip.kernel._poll_interval"
   ]
  },
  {
   "cell_type": "code",
   "execution_count": null,
   "metadata": {},
   "outputs": [],
   "source": [
    "import IPython\n",
    "ip = IPython.get_ipython()\n",
    "import ipywidgets\n",
    "import time\n",
    "from mmf_setup.set_path import hgroot\n",
    "from super_hydro.contexts import NoInterrupt\n",
    "\n",
    "_int = ipywidgets.IntSlider()\n",
    "_txt = ipywidgets.Label()\n",
    "_wid = ipywidgets.VBox([_int, _txt])\n",
    "display(_wid)\n",
    "\n",
    "with NoInterrupt() as interrupted:\n",
    "    frame = 0\n",
    "    while not interrupted:\n",
    "        frame += 1\n",
    "        _txt.value = str(f\"frame: {frame}, slider: {_int.value}\")\n",
    "        for n in range(10):\n",
    "            ip.kernel.do_one_iteration()"
   ]
  },
  {
   "cell_type": "markdown",
   "metadata": {},
   "source": [
    "## Browser Event Loop"
   ]
  },
  {
   "cell_type": "markdown",
   "metadata": {},
   "source": [
    "Perhaps a better option is to allow the browser to trigger the updates when it is ready.  This can be done in a couple of ways.  The first is to use our own Canvas widget and register a callback and then use [requestAnimationFrame](https://developer.mozilla.org/en-US/docs/Web/API/window/requestAnimationFrame) to drive the updates.  The second is to use the [Play](https://ipywidgets.readthedocs.io/en/stable/examples/Widget%20List.html#Play-(Animation)-widget) widget."
   ]
  },
  {
   "cell_type": "markdown",
   "metadata": {},
   "source": [
    "### Canvas"
   ]
  },
  {
   "cell_type": "markdown",
   "metadata": {},
   "source": [
    "With our Canvas widget, we can us [requestAnimationFrame](https://developer.mozilla.org/en-US/docs/Web/API/window/requestAnimationFrame) to drive the updates.  This is probably the best solution as it saves energy if the browser tab is hidden.  Here is the structure:\n",
    "\n",
    "1. Use `requestAnimationFrame()` to send a message to python that the browser is ready for an update.\n",
    "2. Wait until the browser performs an update.\n",
    "3. Once the update is done, wait until the clock runs out (to limit the fps) then go to 1.\n",
    "\n"
   ]
  },
  {
   "cell_type": "markdown",
   "metadata": {},
   "source": [
    "### Play"
   ]
  },
  {
   "cell_type": "markdown",
   "metadata": {},
   "source": [
    "One solution, is to use the `Play` widget, which sends update events as javascript messages.  There are several issues with this:\n",
    "\n",
    "1. All control of playback lies in the javascript.  The python kernel does not block, so there is no way to interrupt from the kernel.\n",
    "2. Infinite playback is not possible.\n",
    "3. Sometimes javascript messages get lost (try making the interval very small).\n",
    "4. Stop button and replay just change the counter.  This is not ideal in terms of control.\n",
    "5. Can't figure out how to autostart this."
   ]
  },
  {
   "cell_type": "code",
   "execution_count": null,
   "metadata": {},
   "outputs": [],
   "source": [
    "import ipywidgets\n",
    "ipywidgets.Widget.close_all()\n",
    "import time\n",
    "from super_hydro.contexts import NoInterrupt\n",
    "frame = 0\n",
    "_int = ipywidgets.IntSlider(description=\"interval\")\n",
    "_txt = ipywidgets.Label()\n",
    "_play = ipywidgets.Play(interval=1)\n",
    "_wid = ipywidgets.VBox([_int, _txt, _play])\n",
    "display(_wid)\n",
    "\n",
    "def update(change):\n",
    "    global frame, _txt, _int\n",
    "    frame += 1\n",
    "    _play.interval = _int.value\n",
    "    _txt.value = str(f\"frame: {frame}, slider: {_int.value}\")\n",
    "\n",
    "_play.observe(update, names=\"value\")"
   ]
  },
  {
   "cell_type": "markdown",
   "metadata": {},
   "source": [
    "## Threads"
   ]
  },
  {
   "cell_type": "markdown",
   "metadata": {},
   "source": [
    "One option for full control is to have the display updates run in a separate thread.  Then we can control this with buttons in the GUI, or allow the update to be driven by the server."
   ]
  },
  {
   "cell_type": "code",
   "execution_count": null,
   "metadata": {},
   "outputs": [],
   "source": [
    "import time\n",
    "import threading\n",
    "import ipywidgets\n",
    "ipywidgets.Widget.close_all()\n",
    "from super_hydro.contexts import NoInterrupt\n",
    "\n",
    "_int = ipywidgets.IntSlider(value=100, description=\"interval\")\n",
    "_running = ipywidgets.ToggleButton(value=True, icon='play', width=\"10px\")\n",
    "_txt = ipywidgets.Label()\n",
    "_play = ipywidgets.HBox([_running])\n",
    "_wid = ipywidgets.VBox([_int, _txt, _play])\n",
    "display(_wid)\n",
    "\n",
    "def update(display):\n",
    "    display.interval = _int.value\n",
    "    _txt.value = str(f\"frame: {display.frame}, slider: {_int.value}\")\n",
    "\n",
    "class Display(object):\n",
    "    def __init__(self, running, update):\n",
    "        self.interval = 1\n",
    "        self.running = running\n",
    "        self.update = update\n",
    "        self.frame = 0\n",
    "\n",
    "    def run(self):\n",
    "        while self.running.value:\n",
    "            self.frame += 1\n",
    "            self.update(self)\n",
    "            time.sleep(self.interval/1000)\n",
    "    \n",
    "disp = Display(running=_running, update=update)\n",
    "thread = threading.Thread(target=disp.run)\n",
    "thread.start()"
   ]
  },
  {
   "cell_type": "code",
   "execution_count": null,
   "metadata": {},
   "outputs": [],
   "source": [
    "import ipywidgets\n",
    "import numpy as np\n",
    "from matplotlib import cm\n",
    "import PIL.Image\n",
    "data = cm.viridis(np.random.random((32,32)), bytes=True)\n",
    "img = PIL.Image.fromarray(data)\n",
    "ipywidgets.Image(value=img._repr_png_(), format='png')\n"
   ]
  },
  {
   "cell_type": "code",
   "execution_count": null,
   "metadata": {},
   "outputs": [],
   "source": [
    "%pylab inline\n",
    "from IPython.display import clear_output\n",
    "import PIL\n",
    "import time\n",
    "import ipywidgets as w\n",
    "from matplotlib import cm\n",
    "Nxy = (64*4, 64*4)\n",
    "data = np.random.seed(2)\n",
    "N = w.IntSlider(min=2, max=256, step=1)\n",
    "out = w.Output()\n",
    "msg = w.Text(value=\"Hi\")\n",
    "display(w.VBox([N, out, msg]))\n",
    "with out:\n",
    "  tic = time.time()\n",
    "  for _n in range(100):\n",
    "    data = np.random.random(Nxy)\n",
    "    img = PIL.Image.fromarray(cm.viridis(data, bytes=True))\n",
    "    clear_output(wait=True)\n",
    "    display(img)\n",
    "    msg.value = f\"fps={_n/(time.time()-tic)}\"\n",
    "\n",
    "#i = w.Image(value=img._repr_png_(), format='png')"
   ]
  },
  {
   "cell_type": "code",
   "execution_count": null,
   "metadata": {},
   "outputs": [],
   "source": [
    "l = w.Label(value=\"Hi\")"
   ]
  },
  {
   "cell_type": "code",
   "execution_count": null,
   "metadata": {},
   "outputs": [],
   "source": [
    "import ipywidgets\n",
    "ipywidgets.__version__"
   ]
  },
  {
   "cell_type": "code",
   "execution_count": null,
   "metadata": {},
   "outputs": [],
   "source": [
    "l = ipywidgets.Label(value=\"Hi\")\n",
    "l.trait_names()\n",
    "import IPython, zmq\n",
    "IPython.__version__, zmq.__version__"
   ]
  },
  {
   "cell_type": "code",
   "execution_count": null,
   "metadata": {},
   "outputs": [],
   "source": [
    "import ipywidgets\n",
    "l = ipywidgets.Label(value=\"Hi\")\n",
    "import trace, sys\n",
    "tracer = trace.Trace(\n",
    "    #ignoredirs=[sys.prefix, sys.exec_prefix],\n",
    "    trace=1,\n",
    "    count=0)\n",
    "tracer.run('ipywidgets.Label(value=\"Hi\")')"
   ]
  },
  {
   "cell_type": "markdown",
   "metadata": {},
   "source": [
    "# Canvas"
   ]
  },
  {
   "cell_type": "markdown",
   "metadata": {},
   "source": [
    "[Jupyter Canvas Widget](https://github.com/Who8MyLunch/Jupyter_Canvas_Widget)"
   ]
  },
  {
   "cell_type": "code",
   "execution_count": null,
   "metadata": {},
   "outputs": [],
   "source": [
    "import numpy as np\n",
    "N = 512\n",
    "As = (np.random.random((10, N, N, 4))*255).astype(int)\n",
    "As[..., 3] = 255"
   ]
  },
  {
   "cell_type": "code",
   "execution_count": null,
   "metadata": {},
   "outputs": [],
   "source": [
    "from mmf_setup.set_path import hgroot\n",
    "import numpy as np\n",
    "import ipywidgets\n",
    "import IPython\n",
    "import jpy_canvas\n",
    "import time\n",
    "\n",
    "from super_hydro.contexts import NoInterrupt\n",
    "canvas = jpy_canvas.Canvas(data=As[0])\n",
    "fps = ipywidgets.Label()\n",
    "display(ipywidgets.VBox([canvas, fps]))\n",
    "tic = time.time()\n",
    "frame = 0\n",
    "with NoInterrupt() as interrupted:\n",
    "    for A in As:\n",
    "        if interrupted:\n",
    "            break\n",
    "        #A = np.random.random((N, N, 3))\n",
    "        canvas.data = A\n",
    "        toc = time.time()\n",
    "        frame += 1\n",
    "        fps.value = f\"{frame/(toc-tic)}\""
   ]
  },
  {
   "cell_type": "code",
   "execution_count": null,
   "metadata": {},
   "outputs": [],
   "source": [
    "%pylab inline\n",
    "from mmf_setup.set_path import hgroot\n",
    "import numpy as np\n",
    "import ipywidgets\n",
    "import IPython\n",
    "import fastcanvas\n",
    "import time\n",
    "\n",
    "N = 512\n",
    "from super_hydro.contexts import NoInterrupt\n",
    "As = (np.random.random((10, N, N, 4)) * 255).astype('uint8')\n",
    "As[..., 3] = 255\n",
    "canvas = fastcanvas.RawCanvas(data=As[0])\n",
    "fps = ipywidgets.Label()\n",
    "display(ipywidgets.VBox([canvas, fps]))\n",
    "tic = time.time()\n",
    "frame = 0\n",
    "with NoInterrupt() as interrupted:\n",
    "    for A in As:\n",
    "        if interrupted:\n",
    "            break\n",
    "        #A = np.random.random((N, N, 3))\n",
    "        canvas.data = A\n",
    "        time.sleep(0.05)\n",
    "        toc = time.time()\n",
    "        frame += 1\n",
    "        fps.value = f\"{frame/(toc-tic)}\"\n",
    "print(time.time() - tic)"
   ]
  },
  {
   "cell_type": "code",
   "execution_count": null,
   "metadata": {},
   "outputs": [],
   "source": [
    "import math\n",
    "\n",
    "cv2 = fastcanvas.RawCanvas()\n",
    "\n",
    "def gaussian(x, a, b, c, d=0):\n",
    "    return a * math.exp(-(x - b)**2 / (2 * c**2)) + d\n",
    "\n",
    "height = 100\n",
    "width = 600\n",
    "\n",
    "gradient = np.zeros((height, width, 4), dtype='uint8')\n",
    "\n",
    "for x in range(gradient.shape[1]):\n",
    "    r = int(gaussian(x, 158.8242, 201, 87.0739) + gaussian(x, 158.8242, 402, 87.0739))\n",
    "    g = int(gaussian(x, 129.9851, 157.7571, 108.0298) + gaussian(x, 200.6831, 399.4535, 143.6828))\n",
    "    b = int(gaussian(x, 231.3135, 206., 201.5447) + gaussian(x, 17.1017, 395.8819, 39.3148))\n",
    "    for y in range(gradient.shape[0]):\n",
    "        gradient[y, x, :] = r, g, b, 255\n",
    "\n",
    "cv2.data = gradient\n",
    "cv2"
   ]
  },
  {
   "cell_type": "markdown",
   "metadata": {},
   "source": [
    "# Density Widget"
   ]
  },
  {
   "cell_type": "code",
   "execution_count": null,
   "metadata": {},
   "outputs": [],
   "source": [
    "from density_widget import example\n",
    "example.HelloWorld()"
   ]
  },
  {
   "cell_type": "markdown",
   "metadata": {},
   "source": [
    "# Custom Widgets"
   ]
  },
  {
   "cell_type": "markdown",
   "metadata": {},
   "source": [
    "Here we build a custom widget."
   ]
  },
  {
   "cell_type": "code",
   "execution_count": null,
   "metadata": {},
   "outputs": [],
   "source": [
    "%%html\n",
    "<style type=\"text/css\">\n",
    "    canvas {\n",
    "        border: 1px solid black;\n",
    "    }\n",
    "</style>\n",
    "<canvas></canvas>"
   ]
  },
  {
   "cell_type": "code",
   "execution_count": null,
   "metadata": {},
   "outputs": [],
   "source": [
    "%%javascript\n",
    "var canvas = document.querySelector('canvas');\n",
    "canvas.width = 200;\n",
    "canvas.height = 200;\n",
    "var c = canvas.getContext('2d');\n",
    "c.fillRect(10, 10, 10, 10)"
   ]
  },
  {
   "cell_type": "code",
   "execution_count": null,
   "metadata": {},
   "outputs": [],
   "source": [
    "import traitlets\n",
    "traitlets."
   ]
  },
  {
   "cell_type": "code",
   "execution_count": null,
   "metadata": {},
   "outputs": [],
   "source": [
    "from traitlets import Unicode, Bool, validate, TraitError, Instance, Int\n",
    "from ipywidgets import DOMWidget, register\n",
    "\n",
    "@register\n",
    "class Canvas(DOMWidget):\n",
    "    _view_name = Unicode('CanvasView').tag(sync=True)\n",
    "    _view_module = Unicode('canvas_widget').tag(sync=True)\n",
    "    _view_module_version = Unicode('0.1.0').tag(sync=True)\n",
    "\n",
    "    # Attributes\n",
    "    width = Int(200, help=\"Width of canvas\").tag(sync=True)\n",
    "    height = Int(200, help=\"Height of canvas\").tag(sync=True)"
   ]
  },
  {
   "cell_type": "code",
   "execution_count": null,
   "metadata": {},
   "outputs": [],
   "source": [
    "%%javascript\n",
    "require.undef('canvas_widget');\n",
    "\n",
    "define('canvas_widget', [\"@jupyter-widgets/base\"], function(widgets) {\n",
    "    \n",
    "    var CanvasView = widgets.DOMWidgetView.extend({\n",
    "\n",
    "        // Render the view.\n",
    "        render: function() {\n",
    "            this.canvas = document.createElement(\"canvas\");\n",
    "            this.canvas.width = this.model.get('width');\n",
    "            this.canvas.height = this.model.get('height');\n",
    "            this.el.appendChild(this.canvas);\n",
    "\n",
    "            // Python -> JavaScript update\n",
    "            this.model.on('change:width', this.width_changed, this);\n",
    "            this.model.on('change:height', this.height_changed, this);\n",
    "\n",
    "            // JavaScript -> Python update\n",
    "            //this.email_input.onchange = this.input_changed.bind(this);\n",
    "        },\n",
    "\n",
    "        width_changed: function() {\n",
    "            this.canvas.width = this.model.get('width');\n",
    "        },\n",
    "\n",
    "        height_changed: function() {\n",
    "            this.canvas.height = this.model.get('height');\n",
    "        },\n",
    "\n",
    "        input_changed: function() {\n",
    "            this.model.set('value', this.email_input.value);\n",
    "            this.model.save_changes();\n",
    "        },\n",
    "    });\n",
    "\n",
    "    return {\n",
    "        CanvasView: CanvasView\n",
    "    };\n",
    "});"
   ]
  },
  {
   "cell_type": "code",
   "execution_count": null,
   "metadata": {},
   "outputs": [],
   "source": [
    "Canvas()"
   ]
  },
  {
   "cell_type": "code",
   "execution_count": null,
   "metadata": {},
   "outputs": [],
   "source": [
    "from traitlets import Unicode, Bool, validate, TraitError\n",
    "from ipywidgets import DOMWidget, register\n",
    "\n",
    "\n",
    "@register\n",
    "class Email(DOMWidget):\n",
    "    _view_name = Unicode('EmailView').tag(sync=True)\n",
    "    _view_module = Unicode('email_widget').tag(sync=True)\n",
    "    _view_module_version = Unicode('0.1.0').tag(sync=True)\n",
    "\n",
    "    # Attributes\n",
    "    value = Unicode('example@example.com', help=\"The email value.\").tag(sync=True)\n",
    "    disabled = Bool(False, help=\"Enable or disable user changes.\").tag(sync=True)\n",
    "\n",
    "    # Basic validator for the email value\n",
    "    @validate('value')\n",
    "    def _valid_value(self, proposal):\n",
    "        if proposal['value'].count(\"@\") != 1:\n",
    "            raise TraitError('Invalid email value: it must contain an \"@\" character')\n",
    "        if proposal['value'].count(\".\") == 0:\n",
    "            raise TraitError('Invalid email value: it must contain at least one \".\" character')\n",
    "        return proposal['value']"
   ]
  },
  {
   "cell_type": "code",
   "execution_count": null,
   "metadata": {},
   "outputs": [],
   "source": [
    "%%javascript\n",
    "require.undef('email_widget');\n",
    "\n",
    "define('email_widget', [\"@jupyter-widgets/base\"], function(widgets) {\n",
    "\n",
    "    var EmailView = widgets.DOMWidgetView.extend({\n",
    "\n",
    "        // Render the view.\n",
    "        render: function() {\n",
    "            this.email_input = document.createElement('input');\n",
    "            this.email_input.type = 'email';\n",
    "            this.email_input.value = this.model.get('value');\n",
    "            this.email_input.disabled = this.model.get('disabled');\n",
    "\n",
    "            this.el.appendChild(this.email_input);\n",
    "\n",
    "            // Python -> JavaScript update\n",
    "            this.model.on('change:value', this.value_changed, this);\n",
    "            this.model.on('change:disabled', this.disabled_changed, this);\n",
    "\n",
    "            // JavaScript -> Python update\n",
    "            this.email_input.onchange = this.input_changed.bind(this);\n",
    "        },\n",
    "\n",
    "        value_changed: function() {\n",
    "            this.email_input.value = this.model.get('value');\n",
    "        },\n",
    "\n",
    "        disabled_changed: function() {\n",
    "            this.email_input.disabled = this.model.get('disabled');\n",
    "        },\n",
    "\n",
    "        input_changed: function() {\n",
    "            this.model.set('value', this.email_input.value);\n",
    "            this.model.save_changes();\n",
    "        },\n",
    "    });\n",
    "\n",
    "    return {\n",
    "        EmailView: EmailView\n",
    "    };\n",
    "});"
   ]
  },
  {
   "cell_type": "code",
   "execution_count": null,
   "metadata": {},
   "outputs": [],
   "source": [
    "Email()"
   ]
  },
  {
   "cell_type": "code",
   "execution_count": null,
   "metadata": {},
   "outputs": [],
   "source": []
  }
 ],
 "metadata": {
  "kernelspec": {
   "display_name": "Python [conda env:super_hydro]",
   "language": "python",
   "name": "conda-env-super_hydro-py"
  },
  "language_info": {
   "codemirror_mode": {
    "name": "ipython",
    "version": 3
   },
   "file_extension": ".py",
   "mimetype": "text/x-python",
   "name": "python",
   "nbconvert_exporter": "python",
   "pygments_lexer": "ipython3",
   "version": "3.7.3"
  },
  "toc": {
   "base_numbering": 1,
   "nav_menu": {},
   "number_sections": true,
   "sideBar": true,
   "skip_h1_title": false,
   "title_cell": "Table of Contents",
   "title_sidebar": "Contents",
   "toc_cell": false,
   "toc_position": {
    "height": "calc(100% - 180px)",
    "left": "10px",
    "top": "150px",
    "width": "165px"
   },
   "toc_section_display": true,
   "toc_window_display": true
  }
 },
 "nbformat": 4,
 "nbformat_minor": 2
}
>>>>>>> 87070ec1
<|MERGE_RESOLUTION|>--- conflicted
+++ resolved
@@ -1,4 +1,3 @@
-<<<<<<< HEAD
 {
  "cells": [
   {
@@ -1031,9 +1030,9 @@
  ],
  "metadata": {
   "kernelspec": {
-   "display_name": "Python [conda env:super-hydro]",
+   "display_name": "Python [conda env:super_hydro]",
    "language": "python",
-   "name": "conda-env-super-hydro-py"
+   "name": "conda-env-super_hydro-py"
   },
   "language_info": {
    "codemirror_mode": {
@@ -1068,1056 +1067,4 @@
  },
  "nbformat": 4,
  "nbformat_minor": 2
-}
-=======
-{
- "cells": [
-  {
-   "cell_type": "markdown",
-   "metadata": {},
-   "source": [
-    "# Notebook Client"
-   ]
-  },
-  {
-   "cell_type": "markdown",
-   "metadata": {},
-   "source": [
-    "# Demonstration"
-   ]
-  },
-  {
-   "cell_type": "code",
-   "execution_count": null,
-   "metadata": {},
-   "outputs": [],
-   "source": [
-    "%%javascript\n",
-    "IPython.OutputArea.prototype._should_scroll = function(lines) { return false; }"
-   ]
-  },
-  {
-   "cell_type": "code",
-   "execution_count": null,
-   "metadata": {},
-   "outputs": [],
-   "source": [
-    "import time\n",
-    "from matplotlib import cm\n",
-    "from super_hydro.client import canvas_widget;reload(canvas_widget)\n",
-    "canvas_widget.display_js()\n",
-    "canvas = canvas_widget.Canvas(width=521, height=100)\n",
-    "display(canvas)\n",
-    "tic = time.time()\n",
-    "for n in range(10):\n",
-    "    canvas.rgba = cm.viridis(np.random.random((100, 100)), bytes=True)\n",
-    "n/(time.time()-tic)\n"
-   ]
-  },
-  {
-   "cell_type": "code",
-   "execution_count": null,
-   "metadata": {},
-   "outputs": [],
-   "source": [
-    "canvas.width\n",
-    "canvas.height = 512"
-   ]
-  },
-  {
-   "cell_type": "code",
-   "execution_count": null,
-   "metadata": {},
-   "outputs": [],
-   "source": [
-    "%pylab inline\n",
-    "from mmf_setup.set_path import hgroot\n",
-    "from importlib import reload\n",
-    "from super_hydro.physics import helpers;reload(helpers)\n",
-    "from super_hydro.physics import gpe;reload(gpe)\n",
-    "from super_hydro.physics import gpe2;reload(gpe2)\n",
-    "from super_hydro.contexts import NoInterrupt\n",
-    "from super_hydro.server import server; reload(server)\n",
-    "from super_hydro.client import notebook; reload(notebook); reload(notebook.widgets)\n",
-    "\n",
-    "#notebook.run(model='gpe.BEC', Nx=256//4, Ny=256//4, cylinder=True)\n",
-    "#notebook.run(model='gpe2.SOC2', Nx=256//4, Ny=256//4)\n",
-    "notebook.run(model='gpe.BECFlow', Nx=32, Ny=32)\n",
-    "#notebook.run(run_server=False)"
-   ]
-  },
-  {
-   "cell_type": "code",
-   "execution_count": null,
-   "metadata": {},
-   "outputs": [],
-   "source": [
-    "from mmf_setup.set_path import hgroot\n",
-    "import io\n",
-    "import numpy as np\n",
-    "from ipywidgets import FloatSlider, Image\n",
-    "import PIL.Image\n",
-    "\n",
-    "A = (np.random.random((100, 100, 3))*255).astype('uint8')\n",
-    "img = PIL.Image.fromarray(A)\n",
-    "b = io.BytesIO()\n",
-    "img.save(b, 'jpeg')\n",
-    "from super_hydro import widgets as w\n",
-    "\n",
-    "img = w.ipywidgets.Image(value=b.getvalue())\n",
-    "img.layout.object_fit = 'scale_down'\n",
-    "img.layout.width = \"100%\"\n",
-    "img.layout.width = \"100%\"\n",
-    "box = w.ipywidgets.Box([img])#, layout=dict(width='100%', height='100%'))\n",
-    "w.VBox([\n",
-    "    w.FloatSlider(),\n",
-    "    w.HBox([\n",
-    "        box,\n",
-    "        w.FloatSlider(orientation='vertical'),\n",
-    "])])"
-   ]
-  },
-  {
-   "cell_type": "code",
-   "execution_count": null,
-   "metadata": {},
-   "outputs": [],
-   "source": [
-    "tic = time.perf_counter()\n",
-    "time.sleep(0.1)\n",
-    "time.perf_counter() - tic"
-   ]
-  },
-  {
-   "cell_type": "code",
-   "execution_count": null,
-   "metadata": {},
-   "outputs": [],
-   "source": [
-    "app.run()"
-   ]
-  },
-  {
-   "cell_type": "markdown",
-   "metadata": {},
-   "source": [
-    "# Design"
-   ]
-  },
-  {
-   "cell_type": "markdown",
-   "metadata": {},
-   "source": [
-    "We base the notebook client on the [`IPyWidget`](https://ipywidgets.readthedocs.io/en/stable/) library.  This now has support on [Google's CoLaboratory]()"
-   ]
-  },
-  {
-   "cell_type": "markdown",
-   "metadata": {},
-   "source": [
-    "This notebook provides a web-based client using matplotlib."
-   ]
-  },
-  {
-   "cell_type": "code",
-   "execution_count": null,
-   "metadata": {},
-   "outputs": [],
-   "source": [
-    "%pylab inline\n",
-    "from mmf_setup.set_path import hgroot\n",
-    "from importlib import reload\n",
-    "from super_hydro.client import notebook; reload(notebook);\n",
-    "from super_hydro import widgets as w;reload(w)"
-   ]
-  },
-  {
-   "cell_type": "code",
-   "execution_count": null,
-   "metadata": {},
-   "outputs": [],
-   "source": [
-    "import time\n",
-    "def draw1(d):\n",
-    "    IPython.display.display(PIL.Image.fromarray(d))\n",
-    "\n",
-    "fig = plt.figure()\n",
-    "img = plt.imshow(d)\n",
-    "\n",
-    "\n",
-    "def draw2(d):\n",
-    "    img.set_data(d)\n",
-    "    IPython.display.display(fig)\n",
-    "\n",
-    "\n",
-    "    \n",
-    "n = 0\n",
-    "tic = time.time()\n",
-    "while True:\n",
-    "    draw2(d)\n",
-    "    n += 1\n",
-    "    print(\"{}fps\".format(n/(time.time()-tic)))\n",
-    "    IPython.display.clear_output(wait=True)    "
-   ]
-  },
-  {
-   "cell_type": "code",
-   "execution_count": null,
-   "metadata": {},
-   "outputs": [],
-   "source": [
-    "import IPython.display\n",
-    "import PIL.Image\n",
-    "from io import StringIO\n",
-    "#Use 'jpeg' instead of 'png' (~5 times faster)\n",
-    "def showarray(a, fmt='jpeg'):\n",
-    "    f = StringIO()\n",
-    "    PIL.Image.fromarray(a[..., :3]).save(f, fmt)\n",
-    "    IPython.display.display(IPython.display.Image(data=f.getvalue()))\n",
-    "showarray(d)"
-   ]
-  },
-  {
-   "cell_type": "code",
-   "execution_count": null,
-   "metadata": {},
-   "outputs": [],
-   "source": [
-    "d3 = d[..., :3]\n",
-    "from PIL import Image\n",
-    "Image.fromarray(d)"
-   ]
-  },
-  {
-   "cell_type": "code",
-   "execution_count": null,
-   "metadata": {},
-   "outputs": [],
-   "source": [
-    "d.shape"
-   ]
-  },
-  {
-   "cell_type": "code",
-   "execution_count": null,
-   "metadata": {},
-   "outputs": [],
-   "source": [
-    "import PIL\n",
-    "PIL.__version__"
-   ]
-  },
-  {
-   "cell_type": "code",
-   "execution_count": null,
-   "metadata": {},
-   "outputs": [],
-   "source": [
-    "slider.trait_names()"
-   ]
-  },
-  {
-   "cell_type": "code",
-   "execution_count": null,
-   "metadata": {},
-   "outputs": [],
-   "source": [
-    "import ipywidgets\n",
-    "slider = ipywidgets.IntSlider(description=\"Hi\")\n",
-    "wid = ipywidgets.VBox([slider])\n",
-    "repr(wid)"
-   ]
-  },
-  {
-   "cell_type": "code",
-   "execution_count": null,
-   "metadata": {},
-   "outputs": [],
-   "source": [
-    "import traitlets\n",
-    "class IntSlider(ipywidgets.IntSlider):\n",
-    "    name = traitlets.ObjectName().tag(sync=True)\n",
-    "repr(IntSlider(name=\"a\"))"
-   ]
-  },
-  {
-   "cell_type": "code",
-   "execution_count": null,
-   "metadata": {},
-   "outputs": [],
-   "source": [
-    "import ipywidgets\n",
-    "all_widgets = []\n",
-    "for _w in ipywidgets.__dict__:\n",
-    "    w = getattr(ipywidgets, _w)\n",
-    "    if isinstance(w, type) and issubclass(w, ipywidgets.CoreWidget):\n",
-    "        all_widgets.append(_w)\n",
-    "all_widgets"
-   ]
-  },
-  {
-   "cell_type": "code",
-   "execution_count": null,
-   "metadata": {},
-   "outputs": [],
-   "source": [
-    "ipywidgets.VBox.__bases__[0].__bases__"
-   ]
-  },
-  {
-   "cell_type": "code",
-   "execution_count": null,
-   "metadata": {},
-   "outputs": [],
-   "source": [
-    "import ipywidgets\n",
-    "from super_hydro import widgets as w; reload(w)\n",
-    "repr(w.Text())"
-   ]
-  },
-  {
-   "cell_type": "code",
-   "execution_count": null,
-   "metadata": {},
-   "outputs": [],
-   "source": [
-    "layout = w.VBox([\n",
-    "        w.FloatLogSlider(name='cooling',\n",
-    "                         base=10, min=-10, max=1, step=0.2,\n",
-    "                         description='Cooling'),\n",
-    "        w.density])"
-   ]
-  },
-  {
-   "cell_type": "code",
-   "execution_count": null,
-   "metadata": {},
-   "outputs": [],
-   "source": [
-    "layout.children"
-   ]
-  },
-  {
-   "cell_type": "markdown",
-   "metadata": {},
-   "source": [
-    "# Event Loop"
-   ]
-  },
-  {
-   "cell_type": "markdown",
-   "metadata": {},
-   "source": [
-    "## No Event Loop"
-   ]
-  },
-  {
-   "cell_type": "markdown",
-   "metadata": {},
-   "source": [
-    "I have been having an issue with figuring out how to update the display with data from the server.  The simplest solution is to simply get data from the server, display it, then wait.  This, however, does not allow the user to update the controls.  (In the following example, the moving the slider does not change the value seen in python.)"
-   ]
-  },
-  {
-   "cell_type": "code",
-   "execution_count": null,
-   "metadata": {},
-   "outputs": [],
-   "source": [
-    "import ipywidgets\n",
-    "import time\n",
-    "from super_hydro.contexts import NoInterrupt\n",
-    "frame = 0\n",
-    "_int = ipywidgets.IntSlider()\n",
-    "_txt = ipywidgets.Label()\n",
-    "_wid = ipywidgets.VBox([_int, _txt])\n",
-    "display(_wid)\n",
-    "with NoInterrupt() as interrupted:\n",
-    "    while not interrupted:\n",
-    "        frame += 1\n",
-    "        _txt.value = str(f\"frame: {frame}, slider: {_int.value}\")\n",
-    "        time.sleep(0.5)"
-   ]
-  },
-  {
-   "cell_type": "markdown",
-   "metadata": {},
-   "source": [
-    "## Custom Event Loop"
-   ]
-  },
-  {
-   "cell_type": "markdown",
-   "metadata": {},
-   "source": [
-    "We can implement a custom event loop as long as we ensure that we call `kernel.do_one_iteration()` enough times.  This will allow the widgets to work."
-   ]
-  },
-  {
-   "cell_type": "code",
-   "execution_count": null,
-   "metadata": {},
-   "outputs": [],
-   "source": [
-    "ip.kernel._poll_interval"
-   ]
-  },
-  {
-   "cell_type": "code",
-   "execution_count": null,
-   "metadata": {},
-   "outputs": [],
-   "source": [
-    "import IPython\n",
-    "ip = IPython.get_ipython()\n",
-    "import ipywidgets\n",
-    "import time\n",
-    "from mmf_setup.set_path import hgroot\n",
-    "from super_hydro.contexts import NoInterrupt\n",
-    "\n",
-    "_int = ipywidgets.IntSlider()\n",
-    "_txt = ipywidgets.Label()\n",
-    "_wid = ipywidgets.VBox([_int, _txt])\n",
-    "display(_wid)\n",
-    "\n",
-    "with NoInterrupt() as interrupted:\n",
-    "    frame = 0\n",
-    "    while not interrupted:\n",
-    "        frame += 1\n",
-    "        _txt.value = str(f\"frame: {frame}, slider: {_int.value}\")\n",
-    "        for n in range(10):\n",
-    "            ip.kernel.do_one_iteration()"
-   ]
-  },
-  {
-   "cell_type": "markdown",
-   "metadata": {},
-   "source": [
-    "## Browser Event Loop"
-   ]
-  },
-  {
-   "cell_type": "markdown",
-   "metadata": {},
-   "source": [
-    "Perhaps a better option is to allow the browser to trigger the updates when it is ready.  This can be done in a couple of ways.  The first is to use our own Canvas widget and register a callback and then use [requestAnimationFrame](https://developer.mozilla.org/en-US/docs/Web/API/window/requestAnimationFrame) to drive the updates.  The second is to use the [Play](https://ipywidgets.readthedocs.io/en/stable/examples/Widget%20List.html#Play-(Animation)-widget) widget."
-   ]
-  },
-  {
-   "cell_type": "markdown",
-   "metadata": {},
-   "source": [
-    "### Canvas"
-   ]
-  },
-  {
-   "cell_type": "markdown",
-   "metadata": {},
-   "source": [
-    "With our Canvas widget, we can us [requestAnimationFrame](https://developer.mozilla.org/en-US/docs/Web/API/window/requestAnimationFrame) to drive the updates.  This is probably the best solution as it saves energy if the browser tab is hidden.  Here is the structure:\n",
-    "\n",
-    "1. Use `requestAnimationFrame()` to send a message to python that the browser is ready for an update.\n",
-    "2. Wait until the browser performs an update.\n",
-    "3. Once the update is done, wait until the clock runs out (to limit the fps) then go to 1.\n",
-    "\n"
-   ]
-  },
-  {
-   "cell_type": "markdown",
-   "metadata": {},
-   "source": [
-    "### Play"
-   ]
-  },
-  {
-   "cell_type": "markdown",
-   "metadata": {},
-   "source": [
-    "One solution, is to use the `Play` widget, which sends update events as javascript messages.  There are several issues with this:\n",
-    "\n",
-    "1. All control of playback lies in the javascript.  The python kernel does not block, so there is no way to interrupt from the kernel.\n",
-    "2. Infinite playback is not possible.\n",
-    "3. Sometimes javascript messages get lost (try making the interval very small).\n",
-    "4. Stop button and replay just change the counter.  This is not ideal in terms of control.\n",
-    "5. Can't figure out how to autostart this."
-   ]
-  },
-  {
-   "cell_type": "code",
-   "execution_count": null,
-   "metadata": {},
-   "outputs": [],
-   "source": [
-    "import ipywidgets\n",
-    "ipywidgets.Widget.close_all()\n",
-    "import time\n",
-    "from super_hydro.contexts import NoInterrupt\n",
-    "frame = 0\n",
-    "_int = ipywidgets.IntSlider(description=\"interval\")\n",
-    "_txt = ipywidgets.Label()\n",
-    "_play = ipywidgets.Play(interval=1)\n",
-    "_wid = ipywidgets.VBox([_int, _txt, _play])\n",
-    "display(_wid)\n",
-    "\n",
-    "def update(change):\n",
-    "    global frame, _txt, _int\n",
-    "    frame += 1\n",
-    "    _play.interval = _int.value\n",
-    "    _txt.value = str(f\"frame: {frame}, slider: {_int.value}\")\n",
-    "\n",
-    "_play.observe(update, names=\"value\")"
-   ]
-  },
-  {
-   "cell_type": "markdown",
-   "metadata": {},
-   "source": [
-    "## Threads"
-   ]
-  },
-  {
-   "cell_type": "markdown",
-   "metadata": {},
-   "source": [
-    "One option for full control is to have the display updates run in a separate thread.  Then we can control this with buttons in the GUI, or allow the update to be driven by the server."
-   ]
-  },
-  {
-   "cell_type": "code",
-   "execution_count": null,
-   "metadata": {},
-   "outputs": [],
-   "source": [
-    "import time\n",
-    "import threading\n",
-    "import ipywidgets\n",
-    "ipywidgets.Widget.close_all()\n",
-    "from super_hydro.contexts import NoInterrupt\n",
-    "\n",
-    "_int = ipywidgets.IntSlider(value=100, description=\"interval\")\n",
-    "_running = ipywidgets.ToggleButton(value=True, icon='play', width=\"10px\")\n",
-    "_txt = ipywidgets.Label()\n",
-    "_play = ipywidgets.HBox([_running])\n",
-    "_wid = ipywidgets.VBox([_int, _txt, _play])\n",
-    "display(_wid)\n",
-    "\n",
-    "def update(display):\n",
-    "    display.interval = _int.value\n",
-    "    _txt.value = str(f\"frame: {display.frame}, slider: {_int.value}\")\n",
-    "\n",
-    "class Display(object):\n",
-    "    def __init__(self, running, update):\n",
-    "        self.interval = 1\n",
-    "        self.running = running\n",
-    "        self.update = update\n",
-    "        self.frame = 0\n",
-    "\n",
-    "    def run(self):\n",
-    "        while self.running.value:\n",
-    "            self.frame += 1\n",
-    "            self.update(self)\n",
-    "            time.sleep(self.interval/1000)\n",
-    "    \n",
-    "disp = Display(running=_running, update=update)\n",
-    "thread = threading.Thread(target=disp.run)\n",
-    "thread.start()"
-   ]
-  },
-  {
-   "cell_type": "code",
-   "execution_count": null,
-   "metadata": {},
-   "outputs": [],
-   "source": [
-    "import ipywidgets\n",
-    "import numpy as np\n",
-    "from matplotlib import cm\n",
-    "import PIL.Image\n",
-    "data = cm.viridis(np.random.random((32,32)), bytes=True)\n",
-    "img = PIL.Image.fromarray(data)\n",
-    "ipywidgets.Image(value=img._repr_png_(), format='png')\n"
-   ]
-  },
-  {
-   "cell_type": "code",
-   "execution_count": null,
-   "metadata": {},
-   "outputs": [],
-   "source": [
-    "%pylab inline\n",
-    "from IPython.display import clear_output\n",
-    "import PIL\n",
-    "import time\n",
-    "import ipywidgets as w\n",
-    "from matplotlib import cm\n",
-    "Nxy = (64*4, 64*4)\n",
-    "data = np.random.seed(2)\n",
-    "N = w.IntSlider(min=2, max=256, step=1)\n",
-    "out = w.Output()\n",
-    "msg = w.Text(value=\"Hi\")\n",
-    "display(w.VBox([N, out, msg]))\n",
-    "with out:\n",
-    "  tic = time.time()\n",
-    "  for _n in range(100):\n",
-    "    data = np.random.random(Nxy)\n",
-    "    img = PIL.Image.fromarray(cm.viridis(data, bytes=True))\n",
-    "    clear_output(wait=True)\n",
-    "    display(img)\n",
-    "    msg.value = f\"fps={_n/(time.time()-tic)}\"\n",
-    "\n",
-    "#i = w.Image(value=img._repr_png_(), format='png')"
-   ]
-  },
-  {
-   "cell_type": "code",
-   "execution_count": null,
-   "metadata": {},
-   "outputs": [],
-   "source": [
-    "l = w.Label(value=\"Hi\")"
-   ]
-  },
-  {
-   "cell_type": "code",
-   "execution_count": null,
-   "metadata": {},
-   "outputs": [],
-   "source": [
-    "import ipywidgets\n",
-    "ipywidgets.__version__"
-   ]
-  },
-  {
-   "cell_type": "code",
-   "execution_count": null,
-   "metadata": {},
-   "outputs": [],
-   "source": [
-    "l = ipywidgets.Label(value=\"Hi\")\n",
-    "l.trait_names()\n",
-    "import IPython, zmq\n",
-    "IPython.__version__, zmq.__version__"
-   ]
-  },
-  {
-   "cell_type": "code",
-   "execution_count": null,
-   "metadata": {},
-   "outputs": [],
-   "source": [
-    "import ipywidgets\n",
-    "l = ipywidgets.Label(value=\"Hi\")\n",
-    "import trace, sys\n",
-    "tracer = trace.Trace(\n",
-    "    #ignoredirs=[sys.prefix, sys.exec_prefix],\n",
-    "    trace=1,\n",
-    "    count=0)\n",
-    "tracer.run('ipywidgets.Label(value=\"Hi\")')"
-   ]
-  },
-  {
-   "cell_type": "markdown",
-   "metadata": {},
-   "source": [
-    "# Canvas"
-   ]
-  },
-  {
-   "cell_type": "markdown",
-   "metadata": {},
-   "source": [
-    "[Jupyter Canvas Widget](https://github.com/Who8MyLunch/Jupyter_Canvas_Widget)"
-   ]
-  },
-  {
-   "cell_type": "code",
-   "execution_count": null,
-   "metadata": {},
-   "outputs": [],
-   "source": [
-    "import numpy as np\n",
-    "N = 512\n",
-    "As = (np.random.random((10, N, N, 4))*255).astype(int)\n",
-    "As[..., 3] = 255"
-   ]
-  },
-  {
-   "cell_type": "code",
-   "execution_count": null,
-   "metadata": {},
-   "outputs": [],
-   "source": [
-    "from mmf_setup.set_path import hgroot\n",
-    "import numpy as np\n",
-    "import ipywidgets\n",
-    "import IPython\n",
-    "import jpy_canvas\n",
-    "import time\n",
-    "\n",
-    "from super_hydro.contexts import NoInterrupt\n",
-    "canvas = jpy_canvas.Canvas(data=As[0])\n",
-    "fps = ipywidgets.Label()\n",
-    "display(ipywidgets.VBox([canvas, fps]))\n",
-    "tic = time.time()\n",
-    "frame = 0\n",
-    "with NoInterrupt() as interrupted:\n",
-    "    for A in As:\n",
-    "        if interrupted:\n",
-    "            break\n",
-    "        #A = np.random.random((N, N, 3))\n",
-    "        canvas.data = A\n",
-    "        toc = time.time()\n",
-    "        frame += 1\n",
-    "        fps.value = f\"{frame/(toc-tic)}\""
-   ]
-  },
-  {
-   "cell_type": "code",
-   "execution_count": null,
-   "metadata": {},
-   "outputs": [],
-   "source": [
-    "%pylab inline\n",
-    "from mmf_setup.set_path import hgroot\n",
-    "import numpy as np\n",
-    "import ipywidgets\n",
-    "import IPython\n",
-    "import fastcanvas\n",
-    "import time\n",
-    "\n",
-    "N = 512\n",
-    "from super_hydro.contexts import NoInterrupt\n",
-    "As = (np.random.random((10, N, N, 4)) * 255).astype('uint8')\n",
-    "As[..., 3] = 255\n",
-    "canvas = fastcanvas.RawCanvas(data=As[0])\n",
-    "fps = ipywidgets.Label()\n",
-    "display(ipywidgets.VBox([canvas, fps]))\n",
-    "tic = time.time()\n",
-    "frame = 0\n",
-    "with NoInterrupt() as interrupted:\n",
-    "    for A in As:\n",
-    "        if interrupted:\n",
-    "            break\n",
-    "        #A = np.random.random((N, N, 3))\n",
-    "        canvas.data = A\n",
-    "        time.sleep(0.05)\n",
-    "        toc = time.time()\n",
-    "        frame += 1\n",
-    "        fps.value = f\"{frame/(toc-tic)}\"\n",
-    "print(time.time() - tic)"
-   ]
-  },
-  {
-   "cell_type": "code",
-   "execution_count": null,
-   "metadata": {},
-   "outputs": [],
-   "source": [
-    "import math\n",
-    "\n",
-    "cv2 = fastcanvas.RawCanvas()\n",
-    "\n",
-    "def gaussian(x, a, b, c, d=0):\n",
-    "    return a * math.exp(-(x - b)**2 / (2 * c**2)) + d\n",
-    "\n",
-    "height = 100\n",
-    "width = 600\n",
-    "\n",
-    "gradient = np.zeros((height, width, 4), dtype='uint8')\n",
-    "\n",
-    "for x in range(gradient.shape[1]):\n",
-    "    r = int(gaussian(x, 158.8242, 201, 87.0739) + gaussian(x, 158.8242, 402, 87.0739))\n",
-    "    g = int(gaussian(x, 129.9851, 157.7571, 108.0298) + gaussian(x, 200.6831, 399.4535, 143.6828))\n",
-    "    b = int(gaussian(x, 231.3135, 206., 201.5447) + gaussian(x, 17.1017, 395.8819, 39.3148))\n",
-    "    for y in range(gradient.shape[0]):\n",
-    "        gradient[y, x, :] = r, g, b, 255\n",
-    "\n",
-    "cv2.data = gradient\n",
-    "cv2"
-   ]
-  },
-  {
-   "cell_type": "markdown",
-   "metadata": {},
-   "source": [
-    "# Density Widget"
-   ]
-  },
-  {
-   "cell_type": "code",
-   "execution_count": null,
-   "metadata": {},
-   "outputs": [],
-   "source": [
-    "from density_widget import example\n",
-    "example.HelloWorld()"
-   ]
-  },
-  {
-   "cell_type": "markdown",
-   "metadata": {},
-   "source": [
-    "# Custom Widgets"
-   ]
-  },
-  {
-   "cell_type": "markdown",
-   "metadata": {},
-   "source": [
-    "Here we build a custom widget."
-   ]
-  },
-  {
-   "cell_type": "code",
-   "execution_count": null,
-   "metadata": {},
-   "outputs": [],
-   "source": [
-    "%%html\n",
-    "<style type=\"text/css\">\n",
-    "    canvas {\n",
-    "        border: 1px solid black;\n",
-    "    }\n",
-    "</style>\n",
-    "<canvas></canvas>"
-   ]
-  },
-  {
-   "cell_type": "code",
-   "execution_count": null,
-   "metadata": {},
-   "outputs": [],
-   "source": [
-    "%%javascript\n",
-    "var canvas = document.querySelector('canvas');\n",
-    "canvas.width = 200;\n",
-    "canvas.height = 200;\n",
-    "var c = canvas.getContext('2d');\n",
-    "c.fillRect(10, 10, 10, 10)"
-   ]
-  },
-  {
-   "cell_type": "code",
-   "execution_count": null,
-   "metadata": {},
-   "outputs": [],
-   "source": [
-    "import traitlets\n",
-    "traitlets."
-   ]
-  },
-  {
-   "cell_type": "code",
-   "execution_count": null,
-   "metadata": {},
-   "outputs": [],
-   "source": [
-    "from traitlets import Unicode, Bool, validate, TraitError, Instance, Int\n",
-    "from ipywidgets import DOMWidget, register\n",
-    "\n",
-    "@register\n",
-    "class Canvas(DOMWidget):\n",
-    "    _view_name = Unicode('CanvasView').tag(sync=True)\n",
-    "    _view_module = Unicode('canvas_widget').tag(sync=True)\n",
-    "    _view_module_version = Unicode('0.1.0').tag(sync=True)\n",
-    "\n",
-    "    # Attributes\n",
-    "    width = Int(200, help=\"Width of canvas\").tag(sync=True)\n",
-    "    height = Int(200, help=\"Height of canvas\").tag(sync=True)"
-   ]
-  },
-  {
-   "cell_type": "code",
-   "execution_count": null,
-   "metadata": {},
-   "outputs": [],
-   "source": [
-    "%%javascript\n",
-    "require.undef('canvas_widget');\n",
-    "\n",
-    "define('canvas_widget', [\"@jupyter-widgets/base\"], function(widgets) {\n",
-    "    \n",
-    "    var CanvasView = widgets.DOMWidgetView.extend({\n",
-    "\n",
-    "        // Render the view.\n",
-    "        render: function() {\n",
-    "            this.canvas = document.createElement(\"canvas\");\n",
-    "            this.canvas.width = this.model.get('width');\n",
-    "            this.canvas.height = this.model.get('height');\n",
-    "            this.el.appendChild(this.canvas);\n",
-    "\n",
-    "            // Python -> JavaScript update\n",
-    "            this.model.on('change:width', this.width_changed, this);\n",
-    "            this.model.on('change:height', this.height_changed, this);\n",
-    "\n",
-    "            // JavaScript -> Python update\n",
-    "            //this.email_input.onchange = this.input_changed.bind(this);\n",
-    "        },\n",
-    "\n",
-    "        width_changed: function() {\n",
-    "            this.canvas.width = this.model.get('width');\n",
-    "        },\n",
-    "\n",
-    "        height_changed: function() {\n",
-    "            this.canvas.height = this.model.get('height');\n",
-    "        },\n",
-    "\n",
-    "        input_changed: function() {\n",
-    "            this.model.set('value', this.email_input.value);\n",
-    "            this.model.save_changes();\n",
-    "        },\n",
-    "    });\n",
-    "\n",
-    "    return {\n",
-    "        CanvasView: CanvasView\n",
-    "    };\n",
-    "});"
-   ]
-  },
-  {
-   "cell_type": "code",
-   "execution_count": null,
-   "metadata": {},
-   "outputs": [],
-   "source": [
-    "Canvas()"
-   ]
-  },
-  {
-   "cell_type": "code",
-   "execution_count": null,
-   "metadata": {},
-   "outputs": [],
-   "source": [
-    "from traitlets import Unicode, Bool, validate, TraitError\n",
-    "from ipywidgets import DOMWidget, register\n",
-    "\n",
-    "\n",
-    "@register\n",
-    "class Email(DOMWidget):\n",
-    "    _view_name = Unicode('EmailView').tag(sync=True)\n",
-    "    _view_module = Unicode('email_widget').tag(sync=True)\n",
-    "    _view_module_version = Unicode('0.1.0').tag(sync=True)\n",
-    "\n",
-    "    # Attributes\n",
-    "    value = Unicode('example@example.com', help=\"The email value.\").tag(sync=True)\n",
-    "    disabled = Bool(False, help=\"Enable or disable user changes.\").tag(sync=True)\n",
-    "\n",
-    "    # Basic validator for the email value\n",
-    "    @validate('value')\n",
-    "    def _valid_value(self, proposal):\n",
-    "        if proposal['value'].count(\"@\") != 1:\n",
-    "            raise TraitError('Invalid email value: it must contain an \"@\" character')\n",
-    "        if proposal['value'].count(\".\") == 0:\n",
-    "            raise TraitError('Invalid email value: it must contain at least one \".\" character')\n",
-    "        return proposal['value']"
-   ]
-  },
-  {
-   "cell_type": "code",
-   "execution_count": null,
-   "metadata": {},
-   "outputs": [],
-   "source": [
-    "%%javascript\n",
-    "require.undef('email_widget');\n",
-    "\n",
-    "define('email_widget', [\"@jupyter-widgets/base\"], function(widgets) {\n",
-    "\n",
-    "    var EmailView = widgets.DOMWidgetView.extend({\n",
-    "\n",
-    "        // Render the view.\n",
-    "        render: function() {\n",
-    "            this.email_input = document.createElement('input');\n",
-    "            this.email_input.type = 'email';\n",
-    "            this.email_input.value = this.model.get('value');\n",
-    "            this.email_input.disabled = this.model.get('disabled');\n",
-    "\n",
-    "            this.el.appendChild(this.email_input);\n",
-    "\n",
-    "            // Python -> JavaScript update\n",
-    "            this.model.on('change:value', this.value_changed, this);\n",
-    "            this.model.on('change:disabled', this.disabled_changed, this);\n",
-    "\n",
-    "            // JavaScript -> Python update\n",
-    "            this.email_input.onchange = this.input_changed.bind(this);\n",
-    "        },\n",
-    "\n",
-    "        value_changed: function() {\n",
-    "            this.email_input.value = this.model.get('value');\n",
-    "        },\n",
-    "\n",
-    "        disabled_changed: function() {\n",
-    "            this.email_input.disabled = this.model.get('disabled');\n",
-    "        },\n",
-    "\n",
-    "        input_changed: function() {\n",
-    "            this.model.set('value', this.email_input.value);\n",
-    "            this.model.save_changes();\n",
-    "        },\n",
-    "    });\n",
-    "\n",
-    "    return {\n",
-    "        EmailView: EmailView\n",
-    "    };\n",
-    "});"
-   ]
-  },
-  {
-   "cell_type": "code",
-   "execution_count": null,
-   "metadata": {},
-   "outputs": [],
-   "source": [
-    "Email()"
-   ]
-  },
-  {
-   "cell_type": "code",
-   "execution_count": null,
-   "metadata": {},
-   "outputs": [],
-   "source": []
-  }
- ],
- "metadata": {
-  "kernelspec": {
-   "display_name": "Python [conda env:super_hydro]",
-   "language": "python",
-   "name": "conda-env-super_hydro-py"
-  },
-  "language_info": {
-   "codemirror_mode": {
-    "name": "ipython",
-    "version": 3
-   },
-   "file_extension": ".py",
-   "mimetype": "text/x-python",
-   "name": "python",
-   "nbconvert_exporter": "python",
-   "pygments_lexer": "ipython3",
-   "version": "3.7.3"
-  },
-  "toc": {
-   "base_numbering": 1,
-   "nav_menu": {},
-   "number_sections": true,
-   "sideBar": true,
-   "skip_h1_title": false,
-   "title_cell": "Table of Contents",
-   "title_sidebar": "Contents",
-   "toc_cell": false,
-   "toc_position": {
-    "height": "calc(100% - 180px)",
-    "left": "10px",
-    "top": "150px",
-    "width": "165px"
-   },
-   "toc_section_display": true,
-   "toc_window_display": true
-  }
- },
- "nbformat": 4,
- "nbformat_minor": 2
-}
->>>>>>> 87070ec1
+}