--- conflicted
+++ resolved
@@ -1,4 +1,3 @@
-<<<<<<< HEAD
 {
  "cells": [
   {
@@ -75,7 +74,7 @@
   },
   {
    "cell_type": "code",
-   "execution_count": null,
+   "execution_count": 1,
    "metadata": {
     "init_cell": true
    },
@@ -83,6 +82,7 @@
     {
      "data": {
       "application/javascript": [
+       "\n",
        "IPython.OutputArea.prototype._should_scroll = function(lines) { return false; }\n"
       ],
       "text/plain": [
@@ -95,6 +95,7 @@
    ],
    "source": [
     "%%javascript\n",
+    "\n",
     "IPython.OutputArea.prototype._should_scroll = function(lines) { return false; }"
    ]
   },
@@ -107,7 +108,7 @@
   },
   {
    "cell_type": "code",
-   "execution_count": null,
+   "execution_count": 2,
    "metadata": {
     "init_cell": true
    },
@@ -207,6 +208,13 @@
    "execution_count": null,
    "metadata": {},
    "outputs": [],
+   "source": []
+  },
+  {
+   "cell_type": "code",
+   "execution_count": null,
+   "metadata": {},
+   "outputs": [],
    "source": [
     "import mmf_setup.set_path.hgroot\n",
     "import ipywidgets as widgets\n",
@@ -218,10 +226,18 @@
     "canvas = canvas_widget.Canvas()\n",
     "canvas.width = 500\n",
     "canvas.height = 0\n",
+    "canvas.tracer_size = \"1\"\n",
+    "proxy = 1\n",
+    "\n",
+    "canvas.fg_object = {\n",
+    "    \"tracer\": [[\"tracer\", 1280, 720, 20, \"red\", 0.5, 0, 0],\n",
+    "    [\"tracer\", 400, 50, 300, \"green\", 0.5, -1, 1]]\n",
+    "}\n",
+    "\n",
+    "proxy_2 = canvas.fg_object\n",
+    "\n",
     "msg = Label()\n",
-    "slider = IntSlider()\n",
-    "widgets.jslink((canvas, 'clicks'), (slider, 'value'))\n",
-    "display(VBox([canvas, msg, slider]))\n",
+    "display(VBox([canvas, msg]))\n",
     "\n",
     "with NoInterrupt() as interrupted:\n",
     "    tic = time.time()\n",
@@ -231,7 +247,13 @@
     "        canvas.rgba = data_to_rgba(get_data())\n",
     "        toc = time.time()\n",
     "        frame += 1\n",
-    "        msg.value = f\"{frame/(toc-tic):.2f}fps\""
+    "        proxy_2[\"tracer\"][0][1] -= 10\n",
+    "        proxy_2[\"tracer\"][1][7] += 0.01\n",
+    "        canvas.fg_object = proxy_2\n",
+    "        proxy += 1\n",
+    "        canvas.tracer_size = str(proxy)\n",
+    "        msg.value = f\"{frame/(toc-tic):.2f}fps\"\n",
+    "        "
    ]
   },
   {
@@ -253,7 +275,7 @@
    "metadata": {},
    "outputs": [],
    "source": [
-    "print(canvas.key_event_data['keyCode'])"
+    "print(canvas.fg_object[\"tracer\"][0][6])"
    ]
   },
   {
@@ -975,972 +997,4 @@
  },
  "nbformat": 4,
  "nbformat_minor": 2
-}
-=======
-{
- "cells": [
-  {
-   "cell_type": "markdown",
-   "metadata": {},
-   "source": [
-    "# Performance"
-   ]
-  },
-  {
-   "cell_type": "markdown",
-   "metadata": {},
-   "source": [
-    "Here we explore the performance of some aspects of the code."
-   ]
-  },
-  {
-   "cell_type": "markdown",
-   "metadata": {},
-   "source": [
-    "## Current Summary\n",
-    "\n",
-    "Currently, using IPyWidgets with an appropriate Image widget is fast enough for interactive displaying, but there are some issues:\n",
-    "\n",
-    "**Issues**\n",
-    "* Decent performance can be realized with the JPEG format, but this does not support alpha channels like PNG.  PNG is significantly slower.\n",
-    "* The Image widget is [currently broken on CoLaboratory](https://github.com/googlecolab/colabtools/issues/587).\n",
-    "* There is no way to click or drag on the Image widget, so we are stuck with sliders etc.\n",
-    "\n",
-    "**Options**\n",
-    "* [Jupyter Canvas Widget](https://github.com/Who8MyLunch/Jupyter_Canvas_Widget)"
-   ]
-  },
-  {
-   "cell_type": "markdown",
-   "metadata": {},
-   "source": [
-    "# Display"
-   ]
-  },
-  {
-   "cell_type": "markdown",
-   "metadata": {},
-   "source": [
-    "The main visual element of the program is the rapid update of an image from the server.  Here we explore some options for updating in a notebook to see what performance we can get.  For demonstration purposes we update a random frame."
-   ]
-  },
-  {
-   "cell_type": "code",
-   "execution_count": null,
-   "metadata": {
-    "init_cell": true
-   },
-   "outputs": [
-    {
-     "data": {
-      "application/javascript": [
-       "\n",
-       "IPython.OutputArea.prototype._should_scroll = function(lines) { return false; }\n"
-      ],
-      "text/plain": [
-       "<IPython.core.display.Javascript object>"
-      ]
-     },
-     "metadata": {},
-     "output_type": "display_data"
-    }
-   ],
-   "source": [
-    "%%javascript\n",
-    "\n",
-    "IPython.OutputArea.prototype._should_scroll = function(lines) { return false; }"
-   ]
-  },
-  {
-   "cell_type": "code",
-   "execution_count": null,
-   "metadata": {
-    "init_cell": true
-   },
-   "outputs": [],
-   "source": [
-    "import io\n",
-    "import time\n",
-    "from PIL import Image\n",
-    "import numpy as np\n",
-    "from matplotlib import cm\n",
-    "Nxy = (1280, 720)  # 720p resolution\n",
-    "#Nxy = (512, 512)\n",
-    "\n",
-    "def get_data(t=None, Nxy=Nxy, t_=[0.0], dt=0.1):\n",
-    "    Nx, Ny = Nxy\n",
-    "    if t is None:\n",
-    "        t_[0] += dt\n",
-    "        t = t_[0]\n",
-    "    x = np.linspace(-2,2,Nx)[:, None]\n",
-    "    y = np.linspace(-2,2,Ny)[None, :]\n",
-    "    n = np.exp(-x**2 - np.cos(np.log(1+t)*x)**2*(y**2 - np.sin(3*t)*x)**2)\n",
-    "    return n\n",
-    "    #data = cm.viridis(n, bytes=True)\n",
-    "    #psi = np.random.random(Nxy + (2,)).view(dtype=complex).reshape(Nxy)-0.5-0.5j\n",
-    "    #n = abs(psi)**2\n",
-    "    return n/n.max()\n",
-    "\n",
-    "def data_to_rgba(data):\n",
-    "    \"\"\"Convert the data to RGBA data\"\"\"\n",
-    "    return cm.viridis(data.T, bytes=True)\n",
-    "\n",
-    "def rgba_to_png(rgba, size=None):\n",
-    "    b = io.BytesIO()\n",
-    "    img = Image.fromarray(rgba)\n",
-    "    if size is not None:\n",
-    "        img = img.resize(size)\n",
-    "    img.save(b, 'PNG')\n",
-    "    return b.getvalue()\n",
-    "    \n",
-    "def rgba_to_jpeg(rgba, size=None):\n",
-    "    \"\"\"JPEG formatter, but discards alpha\"\"\"\n",
-    "    b = io.BytesIO()\n",
-    "    img = Image.fromarray(rgba[..., :3])\n",
-    "    if size is not None:\n",
-    "        img = img.resize(size)\n",
-    "    img.save(b, 'JPEG')\n",
-    "    return b.getvalue()\n",
-    "\n",
-    "def fps(f, N=10):\n",
-    "    tic = time.time()\n",
-    "    for n in range(N):\n",
-    "        f()\n",
-    "    toc = time.time()\n",
-    "    fps = N/(toc-tic)\n",
-    "    print(f\"{fps:.1f}fps\")\n",
-    "    return fps"
-   ]
-  },
-  {
-   "cell_type": "code",
-   "execution_count": null,
-   "metadata": {},
-   "outputs": [],
-   "source": [
-    "display(Image.fromarray(data_to_rgba(get_data())))\n",
-    "\n",
-    "print(\"data: \", end='');fps(lambda: get_data());\n",
-    "print(\"rgba: \", end='');fps(lambda: data_to_rgba(get_data()));\n",
-    "print(\"png: \", end='');fps(lambda: rgba_to_png(data_to_rgba(get_data())));\n",
-    "print(\"jpeg: \", end='');fps(lambda: rgba_to_jpeg(data_to_rgba(get_data())));\n",
-    "print(\"Image: \", end='');fps(lambda: Image.fromarray(data_to_rgba(get_data())));"
-   ]
-  },
-  {
-   "cell_type": "markdown",
-   "metadata": {},
-   "source": [
-    "On my computer, generating random data at this resolution and converting it to an array for display is fast enough to get ~20fps.  Converting to an image with PNG is prohibatively slow, but JPEG is margina.  Now we look into displaying this."
-   ]
-  },
-  {
-   "cell_type": "markdown",
-   "metadata": {},
-   "source": [
-    "## HTML5 Canvas"
-   ]
-  },
-  {
-   "cell_type": "markdown",
-   "metadata": {},
-   "source": [
-    "Here is our custom HTML5 Canvas widget.  It is currently fast enough, though performance could probably be improved (at least with modern browsers that support ImageBitmaps)."
-   ]
-  },
-  {
-   "cell_type": "code",
-   "execution_count": null,
-   "metadata": {},
-   "outputs": [],
-   "source": []
-  },
-  {
-   "cell_type": "code",
-   "execution_count": null,
-   "metadata": {},
-   "outputs": [],
-   "source": [
-    "import mmf_setup.set_path.hgroot\n",
-    "import ipywidgets as widgets\n",
-    "from ipywidgets import Label, VBox, IntSlider\n",
-    "from importlib import reload\n",
-    "from super_hydro.client import canvas_widget;reload(canvas_widget)\n",
-    "from super_hydro.contexts import NoInterrupt\n",
-    "canvas_widget.display_js()   # Load javascript\n",
-    "canvas = canvas_widget.Canvas()\n",
-    "canvas.width = 500\n",
-    "canvas.height = 0\n",
-    "canvas.tracer_size = \"1\"\n",
-    "proxy = 1\n",
-    "\n",
-    "canvas.fg_object = {\n",
-    "    \"tracer\": [[\"tracer\", 1280, 720, 20, \"red\", 0.5, 0, 0],\n",
-    "    [\"tracer\", 400, 50, 300, \"green\", 0.5, -1, 1]]\n",
-    "}\n",
-    "\n",
-    "proxy_2 = canvas.fg_object\n",
-    "\n",
-    "msg = Label()\n",
-    "display(VBox([canvas, msg]))\n",
-    "\n",
-    "with NoInterrupt() as interrupted:\n",
-    "    tic = time.time()\n",
-    "    toc = 0\n",
-    "    frame = 0\n",
-    "    while frame < 200 and not interrupted:\n",
-    "        canvas.rgba = data_to_rgba(get_data())\n",
-    "        toc = time.time()\n",
-    "        frame += 1\n",
-    "        proxy_2[\"tracer\"][0][1] -= 10\n",
-    "        proxy_2[\"tracer\"][1][7] += 0.01\n",
-    "        canvas.fg_object = proxy_2\n",
-    "        proxy += 1\n",
-    "        canvas.tracer_size = str(proxy)\n",
-    "        msg.value = f\"{frame/(toc-tic):.2f}fps\"\n",
-    "        "
-   ]
-  },
-  {
-   "cell_type": "code",
-   "execution_count": null,
-   "metadata": {},
-   "outputs": [],
-   "source": [
-    "from super_hydro.client import canvas_widget;reload(canvas_widget)\n",
-    "canvas_widget.display_js()   # Load javascript\n",
-    "canvas = canvas_widget.Canvas()\n",
-    "canvas.rgba = data_to_rgba(get_data())\n",
-    "display(canvas)"
-   ]
-  },
-  {
-   "cell_type": "code",
-   "execution_count": null,
-   "metadata": {},
-   "outputs": [],
-   "source": [
-    "print(canvas.fg_object[\"tracer\"][0][6])"
-   ]
-  },
-  {
-   "cell_type": "markdown",
-   "metadata": {},
-   "source": [
-    "## Pillow"
-   ]
-  },
-  {
-   "cell_type": "markdown",
-   "metadata": {},
-   "source": [
-    "Here is a straightfoward attempt with the pillow (PIL) library:"
-   ]
-  },
-  {
-   "cell_type": "code",
-   "execution_count": null,
-   "metadata": {},
-   "outputs": [],
-   "source": [
-    "import time\n",
-    "from mmf_setup.set_path import hgroot\n",
-    "from super_hydro.contexts import NoInterrupt\n",
-    "from PIL import Image\n",
-    "from IPython.display import display, clear_output\n",
-    "with NoInterrupt() as interrupted:\n",
-    "    tic = time.time()\n",
-    "    toc = 0\n",
-    "    frame = 0\n",
-    "    while frame < 10 and not interrupted:\n",
-    "        display(Image.fromarray(data_to_rgba(get_data())))\n",
-    "        toc = time.time()\n",
-    "        frame += 1\n",
-    "        clear_output(wait=True)\n",
-    "    print(\"{:.2f}fps\".format(frame/(toc-tic)))"
-   ]
-  },
-  {
-   "cell_type": "markdown",
-   "metadata": {},
-   "source": [
-    "Clearly this is too slow."
-   ]
-  },
-  {
-   "cell_type": "markdown",
-   "metadata": {},
-   "source": [
-    "## IPyWidgets"
-   ]
-  },
-  {
-   "cell_type": "markdown",
-   "metadata": {},
-   "source": [
-    "Using an image (the `PIL` or `pillow` library) is fast enough (~20fps using the JPEG format with a 512x512 grid).  As [mentioned in this blog](https://medium.com/@kostal91/displaying-real-time-webcam-stream-in-ipython-at-relatively-high-framerate-8e67428ac522), using a JPEG format is much faster than using PNG (though the alpha-channel must be dealt with.  Here we discard it since our data rarely uses it.)."
-   ]
-  },
-  {
-   "cell_type": "code",
-   "execution_count": null,
-   "metadata": {},
-   "outputs": [],
-   "source": [
-    "import io\n",
-    "class MyImage(object):\n",
-    "    def __init__(self, data, size=None,\n",
-    "                 fmt='PNG'):\n",
-    "        self.data = data\n",
-    "        if size is None:\n",
-    "            size = data.shape[:2][::-1]  # Images are flipped\n",
-    "        self.size = size\n",
-    "        if fmt == 'PNG':\n",
-    "            self._repr_png_ = self.__repr_png_\n",
-    "        elif fmt == 'JPEG':\n",
-    "            self._repr_jpeg_ = self.__repr_jpeg_\n",
-    "        \n",
-    "    @property\n",
-    "    def _metadata(self):\n",
-    "        return dict(width=f\"{self.size[0]:d}px\", \n",
-    "                    height=f\"{self.size[1]:d}px\")\n",
-    "    \n",
-    "    def __repr_png_(self):\n",
-    "        b = io.BytesIO()\n",
-    "        img = Image.fromarray(self.data)\n",
-    "        img = img.resize(self.size)\n",
-    "        img.save(b, 'PNG')\n",
-    "        return (b.getvalue(), self._metadata)\n",
-    "    def __repr_jpeg_(self):\n",
-    "        \"\"\"JPEG formatter, but discards alpha\"\"\"\n",
-    "        b = io.BytesIO()\n",
-    "        img = Image.fromarray(self.data[..., :3])\n",
-    "        #img = img.resize(self.size)\n",
-    "        img.save(b, 'JPEG')\n",
-    "        return (b.getvalue(), self._metadata)\n",
-    "MyImage(data_to_rgba(get_data()))"
-   ]
-  },
-  {
-   "cell_type": "markdown",
-   "metadata": {},
-   "source": [
-    "Converting to PNG is too slow, converting to JPEG is marginally acceptable."
-   ]
-  },
-  {
-   "cell_type": "markdown",
-   "metadata": {},
-   "source": [
-    "### Output"
-   ]
-  },
-  {
-   "cell_type": "markdown",
-   "metadata": {},
-   "source": [
-    "Here we use the `Output` widget to capture the results of display.  This provides a marginally acceptable solution with a reasonable ~10fps framerate."
-   ]
-  },
-  {
-   "cell_type": "code",
-   "execution_count": null,
-   "metadata": {},
-   "outputs": [],
-   "source": [
-    "import time\n",
-    "import ipywidgets\n",
-    "from ipywidgets import interact\n",
-    "from super_hydro.contexts import NoInterrupt\n",
-    "from IPython.display import display, clear_output\n",
-    "from PIL import Image\n",
-    "#frame = ipywidgets.\n",
-    "#out = ipywidgets.Output(layout=dict(width=f'{Nxy[0]}px', \n",
-    "#                                    height=f'{Nxy[1]+100}px'))\n",
-    "out = ipywidgets.Output()\n",
-    "inp = ipywidgets.IntSlider()\n",
-    "msg = ipywidgets.Label()\n",
-    "wid = ipywidgets.VBox([inp, out, msg])\n",
-    "display(wid)\n",
-    "tic = time.time()\n",
-    "toc = 0\n",
-    "frame = 0\n",
-    "data = get_data()\n",
-    "with out:\n",
-    "    with NoInterrupt() as interrupted:        \n",
-    "        while not interrupted:\n",
-    "            data = data_to_rgba(get_data())\n",
-    "            #img = Image.fromarray(data[..., :3])\n",
-    "            myimg = MyImage(data, fmt='JPEG')#, size=(256,)*2)\n",
-    "            display(myimg)\n",
-    "            # The Output() widget allows you to print, but it is slightly\n",
-    "            # faster to use a pre-defined Label()\n",
-    "            # print(f\"{frame/(toc-tic):.2f}fps\")\n",
-    "            msg.value = f\"{frame/(toc-tic):.2f}fps\"\n",
-    "            toc = time.time()\n",
-    "            frame += 1\n",
-    "            clear_output(wait=True)"
-   ]
-  },
-  {
-   "cell_type": "markdown",
-   "metadata": {},
-   "source": [
-    "This is a working demonstration with marginal performance characteristics."
-   ]
-  },
-  {
-   "cell_type": "markdown",
-   "metadata": {},
-   "source": [
-    "### Image"
-   ]
-  },
-  {
-   "cell_type": "markdown",
-   "metadata": {},
-   "source": [
-    "Here we try using the `Image` widget."
-   ]
-  },
-  {
-   "cell_type": "code",
-   "execution_count": null,
-   "metadata": {},
-   "outputs": [],
-   "source": [
-    "import time\n",
-    "import ipywidgets\n",
-    "from ipywidgets import interact\n",
-    "from super_hydro.contexts import NoInterrupt\n",
-    "from IPython.display import display, clear_output\n",
-    "from PIL import Image\n",
-    "img = ipywidgets.Image(format='jpeg')#, width=2*256)\n",
-    "inp = ipywidgets.IntSlider()\n",
-    "msg = ipywidgets.Label()\n",
-    "wid = ipywidgets.VBox([inp, img, msg])\n",
-    "display(wid)\n",
-    "tic = time.time()\n",
-    "toc = 0\n",
-    "frame = 0\n",
-    "data = get_data()\n",
-    "with NoInterrupt() as interrupted:        \n",
-    "     while not interrupted:\n",
-    "        data = data_to_rgba(get_data())\n",
-    "        #img = Image.fromarray(data[..., :3])\n",
-    "        img.value = MyImage(data, fmt='JPEG')._MyImage__repr_jpeg_()[0]\n",
-    "        #display(myimg)\n",
-    "        msg.value = \"{:.2f}fps\".format(frame/(toc-tic))\n",
-    "        toc = time.time()\n",
-    "        frame += 1\n",
-    "        # clear_output(wait=True)"
-   ]
-  },
-  {
-   "cell_type": "markdown",
-   "metadata": {},
-   "source": [
-    "# HTML5 Canvas"
-   ]
-  },
-  {
-   "cell_type": "markdown",
-   "metadata": {},
-   "source": [
-    "Here are some references:\n",
-    "\n",
-    "* [Is `putImageData` faster than `drawImage`?](https://stackoverflow.com/questions/7721898/is-putimagedata-faster-than-drawimage)"
-   ]
-  },
-  {
-   "cell_type": "code",
-   "execution_count": null,
-   "metadata": {},
-   "outputs": [],
-   "source": [
-    "%%html\n",
-    "<style type=\"text/css\">\n",
-    "    canvas {\n",
-    "        border: 1px solid black;\n",
-    "    }\n",
-    "</style>\n",
-    "<canvas></canvas>"
-   ]
-  },
-  {
-   "cell_type": "code",
-   "execution_count": null,
-   "metadata": {},
-   "outputs": [],
-   "source": [
-    "from traitlets import Unicode, Bool, validate, TraitError, Instance, Int, Bytes\n",
-    "from ipywidgets import DOMWidget, register\n",
-    "from ipywidgets.widgets.trait_types import bytes_serialization\n",
-    "\n",
-    "\n",
-    "@register\n",
-    "class Canvas(DOMWidget):\n",
-    "    _view_name = Unicode('CanvasView').tag(sync=True)\n",
-    "    _view_module = Unicode('canvas_widget').tag(sync=True)\n",
-    "    _view_module_version = Unicode('0.1.0').tag(sync=True)\n",
-    " \n",
-    "    _rgba_data = Bytes(help=\"RGBA image data\").tag(sync=True, **bytes_serialization)\n",
-    "    _image_width = Int(help=\"Image width\").tag(sync=True)\n",
-    "    _image_height = Int(help=\"Image height\").tag(sync=True)\n",
-    "\n",
-    "    # Attributes\n",
-    "    width = Int(100, help=\"Width of canvas\").tag(sync=True)\n",
-    "    height = Int(200, help=\"Height of canvas\").tag(sync=True)\n",
-    "    \n",
-    "    @property\n",
-    "    def data(self):\n",
-    "        return self._data\n",
-    "\n",
-    "    @data.setter\n",
-    "    def data(self, data):\n",
-    "        self._data = data\n",
-    "        #self._compressed_data = rgba_to_jpeg(data_to_rgba(data))\n",
-    "        self._image_width, self._image_height = data.shape[:2]\n",
-    "        self._rgba_data = data_to_rgba(data).tobytes()"
-   ]
-  },
-  {
-   "cell_type": "code",
-   "execution_count": null,
-   "metadata": {},
-   "outputs": [],
-   "source": [
-    "%%javascript\n",
-    "require.undef('canvas_widget');\n",
-    "\n",
-    "define('canvas_widget', [\"@jupyter-widgets/base\"], function(widgets) {\n",
-    "    \n",
-    "    var CanvasView = widgets.DOMWidgetView.extend({\n",
-    "\n",
-    "        // Render the view.\n",
-    "        render: function() {\n",
-    "            this.canvas = document.createElement(\"canvas\");\n",
-    "            this.ctx = this.canvas.getContext('2d');\n",
-    "            this.canvas.width = this.model.get('width');\n",
-    "            this.canvas.height = this.model.get('height');\n",
-    "            this.el.appendChild(this.canvas);\n",
-    "            this.update()\n",
-    "\n",
-    "            // Python -> JavaScript update\n",
-    "            this.model.on('change:width', this.update, this);\n",
-    "            this.model.on('change:height', this.update, this);\n",
-    "            this.model.on('change:value', this.update, this);\n",
-    "            \n",
-    "            // JavaScript -> Python update\n",
-    "            //this.value.onchange = this.value_changed.bind(this);\n",
-    "        },\n",
-    "\n",
-    "        update: function() {\n",
-    "            var options = {'type': 'image/jpeg'};\n",
-    "            var _data = this.model.get('_rgba_data')\n",
-    "            var _raw_data = new Uint8ClampedArray(_data.buffer);\n",
-    "            var _width = this.model.get('_image_width');\n",
-    "            //debugger;\n",
-    "            this._image = new ImageData(_raw_data, _width);\n",
-    "            requestAnimationFrame(this.draw.bind(this));\n",
-    "            //this.draw();\n",
-    "            //var blob = new Blob([this.model.get('_compressed_data')], options);\n",
-    "            //var promise = createImageBitmap(blob);\n",
-    "            //promise.then(this.draw.bind(this));\n",
-    "        },\n",
-    "        \n",
-    "        draw: function() {\n",
-    "            //debugger;\n",
-    "            var image = this._image;\n",
-    "            this.canvas.width = image.width;\n",
-    "            this.canvas.height = image.height;\n",
-    "            this.ctx.putImageData(image, 0, 0)\n",
-    "            //this.ctx.drawImage(image, 0, 0);            \n",
-    "        }\n",
-    "    });\n",
-    "\n",
-    "    return {\n",
-    "        CanvasView: CanvasView\n",
-    "    };\n",
-    "});"
-   ]
-  },
-  {
-   "cell_type": "code",
-   "execution_count": null,
-   "metadata": {},
-   "outputs": [],
-   "source": [
-    "canvas = Canvas(data=get_data())\n",
-    "canvas.data = get_data()\n",
-    "display(canvas)"
-   ]
-  },
-  {
-   "cell_type": "code",
-   "execution_count": null,
-   "metadata": {},
-   "outputs": [],
-   "source": [
-    "import time\n",
-    "tic = time.time()\n",
-    "for n in range(10):\n",
-    "    canvas.data = get_data()\n",
-    "10/(time.time() - tic)"
-   ]
-  },
-  {
-   "cell_type": "markdown",
-   "metadata": {},
-   "source": [
-    "With this I can get 15+fps on Chrome (but it stalls on Safari)."
-   ]
-  },
-  {
-   "cell_type": "code",
-   "execution_count": null,
-   "metadata": {},
-   "outputs": [],
-   "source": [
-    "import mmf_setup.set_path.hgroot\n",
-    "from IPython.display import clear_output\n",
-    "from super_hydro.contexts import NoInterrupt\n",
-    "tic = time.time()\n",
-    "frames = 0\n",
-    "with NoInterrupt() as interrupted:\n",
-    "    while not interrupted:\n",
-    "        canvas.data = get_data()\n",
-    "        frames += 1\n",
-    "        toc = time.time()\n",
-    "        display(frames/(toc-tic))\n",
-    "        clear_output(wait=True)"
-   ]
-  },
-  {
-   "cell_type": "markdown",
-   "metadata": {},
-   "source": [
-    "## Matplotlib"
-   ]
-  },
-  {
-   "cell_type": "markdown",
-   "metadata": {},
-   "source": [
-    "Here are some miscellaneous Matplotlib tools.  This is too slow."
-   ]
-  },
-  {
-   "cell_type": "code",
-   "execution_count": null,
-   "metadata": {},
-   "outputs": [],
-   "source": [
-    "import matplotlib.pyplot as plt\n",
-    "import matplotlib.animation\n",
-    "import numpy as np\n",
-    "\n",
-    "t = np.linspace(0,2*np.pi)\n",
-    "x = np.sin(t)\n",
-    "\n",
-    "fig, ax = plt.subplots()\n",
-    "ax.axis([0,2*np.pi,-1,1])\n",
-    "l, = ax.plot([],[])\n",
-    "\n",
-    "def animate(i):\n",
-    "    l.set_data(t[:i], x[:i])\n",
-    "\n",
-    "ani = matplotlib.animation.FuncAnimation(fig, animate, frames=len(t))\n",
-    "\n",
-    "from IPython.display import HTML\n",
-    "display(HTML(ani.to_jshtml()))\n",
-    "plt.close('all')"
-   ]
-  },
-  {
-   "cell_type": "code",
-   "execution_count": null,
-   "metadata": {},
-   "outputs": [],
-   "source": [
-    "play = ipywidgets.Play(\n",
-    "    interval=10,\n",
-    "    value=50,\n",
-    "    min=0,\n",
-    "    max=10000,\n",
-    "    step=1,\n",
-    "    description=\"Press play\",\n",
-    "    show_repeat=False,\n",
-    "    disabled=False\n",
-    ")\n",
-    "\n",
-    "def on_change(change):\n",
-    "    print(change)\n",
-    "\n",
-    "play.observe(on_change, names=\"value\")\n",
-    "\n",
-    "slider = ipywidgets.IntSlider()\n",
-    "ipywidgets.jslink((play, 'value'), (slider, 'value'))\n",
-    "ipywidgets.HBox([play, slider])\n"
-   ]
-  },
-  {
-   "cell_type": "code",
-   "execution_count": null,
-   "metadata": {},
-   "outputs": [],
-   "source": [
-    "play._playing = False"
-   ]
-  },
-  {
-   "cell_type": "code",
-   "execution_count": null,
-   "metadata": {},
-   "outputs": [],
-   "source": [
-    "import ipywidgets\n",
-    "import time\n",
-    "import numpy as np\n",
-    "\n",
-    "play = ipywidgets.Play(\n",
-    "    interval=200,\n",
-    "    value=50,\n",
-    "    min=0,\n",
-    "    max=10,\n",
-    "    step=1,\n",
-    "    description=\"Press play\",\n",
-    "    show_repeat=False,    \n",
-    "    disabled=False\n",
-    ")\n",
-    "wid = ipywidgets.IntSlider()\n",
-    "txt = ipywidgets.Label()\n",
-    "display(ipywidgets.VBox([wid, txt, play]))\n",
-    "\n",
-    "def on_value_change(change):\n",
-    "    play.value = play.value % play.max\n",
-    "    wid.value += 1\n",
-    "    txt.value = str(play.value)\n",
-    "import traitlets\n",
-    "play.observe(on_value_change, names=\"value\")"
-   ]
-  },
-  {
-   "cell_type": "code",
-   "execution_count": null,
-   "metadata": {},
-   "outputs": [],
-   "source": []
-  },
-  {
-   "cell_type": "code",
-   "execution_count": null,
-   "metadata": {},
-   "outputs": [],
-   "source": [
-    "Image"
-   ]
-  },
-  {
-   "cell_type": "code",
-   "execution_count": null,
-   "metadata": {},
-   "outputs": [],
-   "source": [
-    "Image.fromarray(cm.viridis(np.random.random(Nxy), bytes=True))"
-   ]
-  },
-  {
-   "cell_type": "code",
-   "execution_count": null,
-   "metadata": {},
-   "outputs": [],
-   "source": [
-    "%pylab inline --no-import-all\n",
-    "#%pylab notebook --no-import-all\n",
-    "#%matplotlib ipyml\n",
-    "\n",
-    "\n",
-    "from matplotlib import cm\n",
-    "Nxy = (1024//2, 1024//2)\n",
-    "\n",
-    "np.random.seed(2)\n",
-    "def get_data(Nxy=Nxy):\n",
-    "    \"\"\"Basic routine done on server to generate view data.\"\"\"\n",
-    "    psi = np.random.random(Nxy + (2,)).view(dtype=complex).reshape(Nxy)-0.5-0.5j\n",
-    "    n = abs(psi)**2\n",
-    "    array = cm.viridis((n-n.min())/(n.max()-n.min()))\n",
-    "    array *= int(255/array.max())  # normalize V0_values\n",
-    "    data = array.astype(dtype='uint8')\n",
-    "    return data"
-   ]
-  },
-  {
-   "cell_type": "code",
-   "execution_count": null,
-   "metadata": {},
-   "outputs": [],
-   "source": [
-    "%timeit data = get_data()"
-   ]
-  },
-  {
-   "cell_type": "markdown",
-   "metadata": {},
-   "source": [
-    "On my computer, this takes 64ms, meaning we should be able to get a 15fps frame-rate."
-   ]
-  },
-  {
-   "cell_type": "code",
-   "execution_count": null,
-   "metadata": {},
-   "outputs": [],
-   "source": [
-    "import time\n",
-    "from mmfutils.contexts import NoInterrupt\n",
-    "from IPython.display import display, clear_output\n",
-    "with NoInterrupt() as interrupted:\n",
-    "    fig = plt.figure(figsize=(5, 5))\n",
-    "    img = plt.imshow(get_data())\n",
-    "    fig.canvas.draw()\n",
-    "    tic = time.time()\n",
-    "    toc = 0\n",
-    "    frame = 0\n",
-    "    #display(fig)\n",
-    "    time.sleep(1)\n",
-    "    while not interrupted:\n",
-    "        img.set_data(get_data())\n",
-    "        fig.canvas.draw()\n",
-    "        #print(\"{:.2f}fps\".format(frame/(toc-tic)))\n",
-    "        #clear_output(wait=True)\n",
-    "        toc = time.time()\n",
-    "        frame += 1"
-   ]
-  },
-  {
-   "cell_type": "code",
-   "execution_count": null,
-   "metadata": {},
-   "outputs": [],
-   "source": [
-    "with NoInterrupt() as interrupted:\n",
-    "    tic = time.time()\n",
-    "    toc = 0\n",
-    "    frame = 0\n",
-    "    while not interrupted:\n",
-    "        img.set_data(get_data())\n",
-    "        fig.canvas.draw()\n",
-    "        print(\"{:.2f}fps\".format(frame/(toc-tic)))\n",
-    "        clear_output(wait=True)\n",
-    "        toc = time.time()\n",
-    "        frame += 1"
-   ]
-  },
-  {
-   "cell_type": "markdown",
-   "metadata": {},
-   "source": [
-    "# FFT"
-   ]
-  },
-  {
-   "cell_type": "markdown",
-   "metadata": {},
-   "source": [
-    "## Computing Currents"
-   ]
-  },
-  {
-   "cell_type": "markdown",
-   "metadata": {},
-   "source": [
-    "To compute the flow velocity, we need:\n",
-    "\n",
-    "$$\n",
-    "  \\newcommand{\\I}{\\mathrm{i}}\n",
-    "  \\DeclareMathOperator{\\FT}{FT}\n",
-    "  v_x = \\frac{1}{m}\\Re\\frac{-\\I\\hbar\\nabla_x \\psi}{\\psi}\n",
-    "      = \\frac{\\hbar}{m}\\Re\\frac{\\FT^{-1}\\Bigl(k_x\\FT(\\psi)\\Bigr)}{\\psi}.\n",
-    "$$\n",
-    "\n",
-    "We want to compute this in 2D as a complex number, so we really want:\n",
-    "\n",
-    "$$\n",
-    "  v = v_x + \\I v_y.\n",
-    "$$"
-   ]
-  },
-  {
-   "cell_type": "code",
-   "execution_count": null,
-   "metadata": {},
-   "outputs": [],
-   "source": [
-    "%pylab inline\n",
-    "Nx, Ny = Nxy = (32, 32)\n",
-    "np.random.seed(1)\n",
-    "y = np.random.random((Nx, Ny*2)).view(dtype=complex) - 0.5 - 0.5j\n",
-    "kx, ky = ks = np.fft.fftfreq(Nx)[:, None], np.fft.fftfreq(Ny)[None, :]\n",
-    "\n",
-    "def j1(y, ks):\n",
-    "    yt = np.fft.fftn(y)\n",
-    "    return ((np.fft.ifftn(ks[0]*yt)/y).real +\n",
-    "        +1j*(np.fft.ifftn(ks[1]*yt)/y).real)\n",
-    "\n",
-    "def j2(y, ks):\n",
-    "    yt = np.fft.fftn(y)\n",
-    "    res = (np.fft.ifftn([ks[0]*yt, ks[1]*yt], \n",
-    "                        axes=(1,2))/y).real\n",
-    "    return res[0] + 1j*res[1]\n",
-    "\n",
-    "np.allclose(j1(y, ks), j2(y, ks))\n",
-    "%timeit j1(y, ks)\n",
-    "%timeit j2(y, ks)"
-   ]
-  },
-  {
-   "cell_type": "code",
-   "execution_count": null,
-   "metadata": {},
-   "outputs": [],
-   "source": []
-  }
- ],
- "metadata": {
-  "celltoolbar": "Initialization Cell",
-  "kernelspec": {
-   "display_name": "Python [conda env:super_hydro]",
-   "language": "python",
-   "name": "conda-env-super_hydro-py"
-  },
-  "language_info": {
-   "codemirror_mode": {
-    "name": "ipython",
-    "version": 3
-   },
-   "file_extension": ".py",
-   "mimetype": "text/x-python",
-   "name": "python",
-   "nbconvert_exporter": "python",
-   "pygments_lexer": "ipython3",
-   "version": "3.7.3"
-  },
-  "toc": {
-   "base_numbering": 1,
-   "nav_menu": {},
-   "number_sections": true,
-   "sideBar": true,
-   "skip_h1_title": false,
-   "title_cell": "Table of Contents",
-   "title_sidebar": "Contents",
-   "toc_cell": false,
-   "toc_position": {},
-   "toc_section_display": true,
-   "toc_window_display": true
-  }
- },
- "nbformat": 4,
- "nbformat_minor": 2
-}
->>>>>>> 87070ec1
+}