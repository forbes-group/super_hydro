--- conflicted
+++ resolved
@@ -116,11 +116,6 @@
    "metadata": {},
    "outputs": [],
    "source": [
-<<<<<<< HEAD
-    "#app.server.get_available_commands()\n",
-    "#app.server.get(['Nx'])\n",
-    "app.server.get_array('density')"
-=======
     "# Start a local server\n",
     "app = super_hydro.client.dumb.run(run_server=True, network_server=False)\n",
     "try:\n",
@@ -129,7 +124,6 @@
     "    #app.server.get(['cooling'])\n",
     "finally:\n",
     "    app.quit()"
->>>>>>> 96c6bced
    ]
   },
   {
@@ -225,27 +219,6 @@
    "nbconvert_exporter": "python",
    "pygments_lexer": "ipython3",
    "version": "3.7.7"
-<<<<<<< HEAD
-  },
-  "latex_envs": {
-   "LaTeX_envs_menu_present": true,
-   "autoclose": false,
-   "autocomplete": true,
-   "bibliofile": "biblio.bib",
-   "cite_by": "apalike",
-   "current_citInitial": 1,
-   "eqLabelWithNumbers": true,
-   "eqNumInitial": 1,
-   "hotkeys": {
-    "equation": "Ctrl-E",
-    "itemize": "Ctrl-I"
-   },
-   "labels_anchors": false,
-   "latex_user_defs": false,
-   "report_style_numbering": false,
-   "user_envs_cfg": false
-=======
->>>>>>> 96c6bced
   },
   "toc": {
    "base_numbering": 1,
