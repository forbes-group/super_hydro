--- conflicted
+++ resolved
@@ -70,146 +70,6 @@
     "             random_phase=True,\n",
     "            )"
    ]
-<<<<<<< HEAD
-  },
-  {
-   "cell_type": "code",
-   "execution_count": null,
-   "metadata": {},
-   "outputs": [],
-   "source": [
-    "notebook.run(model='gpe.BECFlow',\n",
-    "             R=0.3, a_HO=0.04,\n",
-    "             dt_t_scale=0.5,\n",
-    "             Nx=32*8, Ny=32*8, \n",
-    "             Nshape=5,\n",
-    "             cooling=1e-10,\n",
-    "             tracer_particles=0,\n",
-    "             #network_server=False,\n",
-    "             random_phase=True,\n",
-    "            )"
-   ]
-  },
-  {
-   "cell_type": "code",
-   "execution_count": null,
-   "metadata": {},
-   "outputs": [],
-   "source": [
-    "# Does not work on CoLab yet\n",
-    "from mmf_setup.set_path import hgroot\n",
-    "from importlib import reload\n",
-    "from super_hydro.physics import gpe;reload(gpe)\n",
-    "from super_hydro.client import notebook;reload(notebook)\n",
-    "notebook.run(model='gpe.BECFlow',\n",
-    "             cooling=1e-10,\n",
-    "             tracer_particles=10,\n",
-    "             random_phase=False)"
-   ]
-  },
-  {
-   "cell_type": "code",
-   "execution_count": null,
-   "metadata": {},
-   "outputs": [],
-   "source": [
-    "%pylab inline --no-import-all\n",
-    "x = np.linspace(-1.5, 1.5, 1000)[:, None]\n",
-    "y = x.T\n",
-    "plt.imshow(abs(abs(x)+abs(y)) < 1)"
-   ]
-  },
-  {
-   "cell_type": "markdown",
-   "metadata": {},
-   "source": [
-    "$$\n",
-    "  z = re^{\\I\\theta} = x + \\I y\n",
-    "  z^{\\alpha} = r^\\alpha e^{\\I\\alpha\\theta}\n",
-    "$$"
-   ]
-  },
-  {
-   "cell_type": "markdown",
-   "metadata": {},
-   "source": [
-    "$$\n",
-    "  z \\mapsto z^2 +c\n",
-    "$$"
-   ]
-  },
-  {
-   "cell_type": "code",
-   "execution_count": null,
-   "metadata": {},
-   "outputs": [],
-   "source": [
-    "z = x+1j*y\n",
-    "\n",
-    "N = 7\n",
-    "#plt.i5show(((z/abs(z))**(1)).real.T < 0.8)\n",
-    "alpha = N\n",
-    "theta = (np.angle(z)+np.pi) % (2*np.pi/N) - np.pi/N\n",
-    "r = abs(z)\n",
-    "a = r*np.exp(1j*theta)\n",
-    "#a = np.where(abs(np.angle(a)) < np.pi/2, 1, 0)\n",
-    "plt.imshow(a.T.real<1)"
-   ]
-  },
-  {
-   "cell_type": "code",
-   "execution_count": null,
-   "metadata": {},
-   "outputs": [],
-   "source": [
-    "th = np.linspace(0, 2*np.pi, 100)\n",
-    "z = np.exp(1j*th)\n",
-    "N = 3\n",
-    "plt.plot(th, )"
-   ]
-  },
-  {
-   "cell_type": "code",
-   "execution_count": null,
-   "metadata": {},
-   "outputs": [],
-   "source": [
-    "def f(z):\n",
-    "    return z**2 + c\n",
-    "\n",
-    "c = 0\n",
-    "\n",
-    "f(f(f(1.5)))"
-   ]
-  },
-  {
-   "cell_type": "code",
-   "execution_count": null,
-   "metadata": {},
-   "outputs": [],
-   "source": [
-    "class A(object):\n",
-    "    x = 1\n",
-    "a = A()\n",
-    "a.ö = 1\n",
-    "a.__dict__\n"
-   ]
-  },
-  {
-   "cell_type": "code",
-   "execution_count": null,
-   "metadata": {},
-   "outputs": [],
-   "source": []
-  },
-  {
-   "cell_type": "code",
-   "execution_count": null,
-   "metadata": {},
-   "outputs": [],
-   "source": []
-=======
->>>>>>> 4c942999
   }
  ],
  "metadata": {
