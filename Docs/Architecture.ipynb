{
 "cells": [
  {
   "cell_type": "markdown",
   "metadata": {
    "toc": true
   },
   "source": [
    "<h1>Table of Contents<span class=\"tocSkip\"></span></h1>\n",
    "<div class=\"toc\"><ul class=\"toc-item\"><li><span><a href=\"#Architecture\" data-toc-modified-id=\"Architecture-1\"><span class=\"toc-item-num\">1&nbsp;&nbsp;</span>Architecture</a></span><ul class=\"toc-item\"><li><span><a href=\"#Name:-&quot;super_hydro&quot;\" data-toc-modified-id=\"Name:-&quot;super_hydro&quot;-1.1\"><span class=\"toc-item-num\">1.1&nbsp;&nbsp;</span>Name: \"super_hydro\"</a></span></li></ul></li><li><span><a href=\"#General-Structure\" data-toc-modified-id=\"General-Structure-2\"><span class=\"toc-item-num\">2&nbsp;&nbsp;</span>General Structure</a></span></li><li><span><a href=\"#Programming-API\" data-toc-modified-id=\"Programming-API-3\"><span class=\"toc-item-num\">3&nbsp;&nbsp;</span>Programming API</a></span></li><li><span><a href=\"#Configuration\" data-toc-modified-id=\"Configuration-4\"><span class=\"toc-item-num\">4&nbsp;&nbsp;</span>Configuration</a></span></li><li><span><a href=\"#Communication\" data-toc-modified-id=\"Communication-5\"><span class=\"toc-item-num\">5&nbsp;&nbsp;</span>Communication</a></span></li><li><span><a href=\"#Logging\" data-toc-modified-id=\"Logging-6\"><span class=\"toc-item-num\">6&nbsp;&nbsp;</span>Logging</a></span></li><li><span><a href=\"#Synchronization\" data-toc-modified-id=\"Synchronization-7\"><span class=\"toc-item-num\">7&nbsp;&nbsp;</span>Synchronization</a></span></li><li><span><a href=\"#Potential\" data-toc-modified-id=\"Potential-8\"><span class=\"toc-item-num\">8&nbsp;&nbsp;</span>Potential</a></span></li><li><span><a href=\"#References\" data-toc-modified-id=\"References-9\"><span class=\"toc-item-num\">9&nbsp;&nbsp;</span>References</a></span></li></ul></div>"
   ]
  },
  {
   "cell_type": "markdown",
   "metadata": {},
   "source": [
    "# Architecture"
   ]
  },
  {
   "cell_type": "markdown",
   "metadata": {},
   "source": [
    "Here we describe our basic architecture of our application, including configuration and communication protocols.  Our application consists of a server and multiple clients.  The server performs the computation, while the clients display the results and provide real-time inputs and controls.\n",
    "\n",
    "For stability, we use [ØMQ] via the [pyzmq](https://pyzmq.readthedocs.io/en/latest/) library to implement the base level communication layer and define a simple protocol.\n",
    "\n",
    "[ØMQ]: http://zeromq.org"
   ]
  },
  {
   "cell_type": "markdown",
   "metadata": {},
   "source": [
    "## Name: \"super_hydro\""
   ]
  },
  {
   "cell_type": "markdown",
   "metadata": {},
   "source": [
    "As of 9 September 2018, there are only 69 matches on Google for the search term [\"super_hydro\"](https://www.google.com/search?q=%22super_hydro%22) (with quotes) and most are squirreled away (email addresses, etc.)  This seems like a safe choice for a project name.  For comparison [\"SuperHydro\"](https://www.google.com/search?q=%22SuperHydro%22) returned about 21k matches.\n",
    "\n",
    "* Environment variables will be prefixed with `SUPER_HYDRO_` to minimize conflicts.\n",
    "* The main module is `super_hydro`.\n",
    "* Config files will use `super_hydro`."
   ]
  },
  {
   "cell_type": "markdown",
   "metadata": {},
   "source": [
    "# General Structure"
   ]
  },
  {
   "cell_type": "markdown",
   "metadata": {},
   "source": [
    "The application is divided into three logical components:\n",
    "\n",
    "* **Computation Server**: This is the high-performance python application that does the actually superfluid evolution.  It generally will run on a fairly high-performance computer with a GPU accelerator, but could be launched by the client if needed.  The computation server provides an interface through which clients can interact with it, requesting quantities like the density for display, and setting parameters in response to users.  Multiple clients can connect to the computation server, possibly controlling different aspects of the simulation.\n",
    "\n",
    "   Clients will interact with the computation server through the `IServer` interface.  This is provided by the following classes:\n",
    "   \n",
    "   * `super_hydro.server.Server`: Direct interface to a running computation server.  This can be used by python clients that launch a computation server themselves.\n",
    "   * `super_hydro.communication.NetworkServer`: Provides a network interface through which python clients can communicate with a running server vi TCP/IP.\n",
    "   \n",
    "* **Client**: The client provides a front-end for the user, displaying the evolution, and providing controls through which the user can interact with the computation server."
   ]
  },
  {
   "cell_type": "markdown",
   "metadata": {},
   "source": [
    "# Programming API"
   ]
  },
  {
   "cell_type": "markdown",
   "metadata": {},
   "source": [
    "The code is structured into three logical units, each defined in a separate submodule.  Interfaces are defined in `super_hydro.interfaces`.\n",
    "\n",
    "* **`super_hydro.physics`**: This modules contains all of the physics.  Components here define a `Model` class that implements the `supero_hydro.interfaces.IModel` interface defining a particular physics problem.  All of the detailed computations are described in these files.\n",
    "\n",
    "* **`super_hydro.server`**: This is the computation server.  It will run the computation engine, and listen for connection requests from clients who want to interact or view the simulation.  The server should generally be run on a fairly high-performance computer – ideally equipped with an NVIDIA GPU.\n",
    "\n",
    "* **`super_hydro.client`**: This is the client.  Clients are generally designed to be lightweight in both their dependencies and performance characteristics so that clients can be installed and run on as many platforms as possible, including mobile devices.  A more heavyweight client might be designed that offloads some of the calculations to improve UI performance.  For example, updating tracer-particle positions so that they move smoothly even if background frame updates are slow due to network issues.  I would really like to make a web-client, but have not yet found a suitable framework.\n",
    "\n",
    "Current Configuration:\n",
    "* May 2019: The client is written in python using [Kivy](https://kivy.org/#home).  This works reasonably well, but has some limitations with configuration and installation.  The server currently performs all computations, including tracer-particles and incorporates these into the image displayed on the clients."
   ]
  },
  {
   "cell_type": "markdown",
   "metadata": {},
   "source": [
    "# Configuration"
   ]
  },
  {
   "cell_type": "markdown",
   "metadata": {},
   "source": [
    "Configuration takes place in several layers.  From lowest to highest precedence, we have:\n",
    "\n",
    "1. **Defaults hard-coded into the program:** These are coded in the `params` dictionaries of the physics models.  See for example `physics/gpe.py::GPEBase`.\n",
    "2. **Environmental variables:**\n",
    "3. **Configuration files:**\n",
    "4. **Command-line options:** E.g.:\n",
    "\n",
    "   ```bash\n",
    "   conda activate super_hydro\n",
    "   python bin/server --model=gpe.BECBreather --Nx=256 Ny=256\n",
    "   ```\n",
    "\n",
    "The [ConfigArgParse](https://github.com/bw2/ConfigArgParse) library seems to provide this behavior out of the box, so we start with this.  A couple of comments:\n",
    "\n",
    "* Options with a long name `--option` can be set in a config file with the same name.\n",
    "* Options without `-` or `--` are positional.\n",
    "* Sections are not used (by design) but can be included as comments in the config files.\n",
    "\n",
    "Configuration options are specified in the [`super_hydro/config.py`](/edit/super_hydro/config.py) file which reads these from various config files (`~/.config/super_hydro.conf` or `./super_hydro.conf` preferred), environment variables, or command-line arguments."
   ]
  },
  {
   "cell_type": "markdown",
   "metadata": {},
   "source": [
    "*An alternative [strategy suggested by Von Welch](http://blog.vwelch.com/2011/04/combining-configparser-and-argparse.html) combines [`configparser`](https://docs.python.org/3/library/configparser.html) for reading the config files with [`argparse`](https://docs.python.org/3/library/argparse.html) for processing the command line.*"
   ]
  },
  {
   "cell_type": "markdown",
   "metadata": {},
   "source": [
    "To configure the communication layer, the server must have an IP address (URL) specifying where it is located, and a port on which it listens for connections.  These are specified in the application config file."
   ]
  },
  {
   "cell_type": "markdown",
   "metadata": {},
   "source": [
    "# Communication"
   ]
  },
  {
   "cell_type": "markdown",
   "metadata": {},
   "source": [
    "The main communication pathway is between the server, which runs the computation, and the client, which provides the visualization and interaction.  This communication will generally take place across a network (using [ØMQ]) which allows the server to run on high-performance hardware, but to simplify development and debugging, we also provide a direction python connection so that a seperate server need not be run.\n",
    "\n",
    "Communication between the client and server is driven by the clients through a [request-reply](http://zguide.zeromq.org/page:all#Messaging-Patterns) pattern where the client requests actions of or data from the server.  This interface is defined through the following methods of the server:\n",
    "\n",
    "* `do(msg)`:\n",
    "* `get(msg)`:\n",
    "* `set(msg, obj)`:\n",
    "* `get_array(msg)`: Sending arrays requires a bit more work, so we separate these methods.\n",
    "* `set_array(msg, array)`:\n",
    "\n",
    "\n",
    "* `do_*`: Simple request for the server to do something such as start, stop, pause, resume, etc.  No arguments are passed other than the byte-string such as `b'do_start'`.\n",
    "* `set_*`: Set a variable on the server.  This allows the client to set a parameter of the server such as the cooling, position of the external potential, etc.  The message to the server contains two parts: first the byte-string such as `b'set_cooling'` is sent.  Once the server responds, the client sends the data in a JSON encoding.\n",
    "* `set_array_*`: \n",
    "* `get_*`: Get a variable from the server.  The message to the server contains two parts: first the byte-string such as `b'set_cooling'` is sent.  Once the server responds, the client sends the data in a JSON encoding.\n",
    "\n",
    "One special sentinel value is used: string starting with `b'Error: '` which will indicate that the command failed.\n",
    "\n",
    "\n",
    "[ØMQ]: http://zeromq.org"
   ]
  },
  {
   "cell_type": "markdown",
   "metadata": {},
   "source": [
    "To simplify communication we use [ØMQ] via the [pyzmq](https://pyzmq.readthedocs.io/en/latest/) library to implement the base level communication layer and define a simple protocol through `Client` and `Server` classes in [`super_hydro/communication.py`](/edit/super_hydro/communication.py).\n",
    "\n",
    "Currently we used the [**Request-reply**](http://zguide.zeromq.org/page:all#Messaging-Patterns) pattern where the client drives all communication through a `send()/recv()` pair and the server responds with a `recv()/send()` pair.  We implement the following transactions, initiated by the client: \n",
    "\n",
    "*(Unless otherwise specified, all data discussed must be [`bytes`](https://docs.python.org/3/library/stdtypes.html#bytes) objects (ascii strings) which can be sent without encoding.)*\n",
    "\n",
    "* **Request:** The client requests something from the server by sending a message.  This could be a request for simple information or to perform an action such as **Pause**.  The server responds with a simple message.\n",
    "\n",
    "  * **Client->Server**: `bytes`\n",
    "  * **Server->Client**: `bytes`\n",
    "\n",
    "  ```python\n",
    "  # Python eg\n",
    "  client.send(msg)\n",
    "  response = client.recv()\n",
    "  ```\n",
    "\n",
    "* **Get:** The client requests for some encoded data to be returned.\n",
    "\n",
    "  * **Client->Server**: `bytes`\n",
    "  * **Server->Client**: (`bytes`, `data`)\n",
    "\n",
    "  ```python\n",
    "  client.send(msg)\n",
    "  result = client.recv_json()\n",
    "  ```\n",
    "\n",
    "* **Send:** The client sends encoded data to the server.\n",
    "\n",
    "  ```python\n",
    "  client.send(msg)\n",
    "  response = client.recv_json()\n",
    "  client.send_json(data)\n",
    "  response = client.recv_json()\n",
    "  ```\n",
    "\n",
    "\n",
    "* **GetArray:** The client requests an array.  For efficiency we provide a custom encoding for arrays:\n",
    "\n",
    "  ```python\n",
    "  client.send(msg)\n",
    "  result = client.recv_array()\n",
    "  ```\n",
    "  \n",
    "* **SendArray:** The client sends an array to the server.  For efficiency we provide a custom encoding for arrays:\n",
    "\n",
    "  ```python\n",
    "  client.send(msg)\n",
    "  response = client.recv()\n",
    "  client.send_array(data))\n",
    "  response = client.recv()\n",
    "  ```  \n",
    "  \n",
    "[ØMQ]: http://zeromq.org"
   ]
  },
  {
   "cell_type": "markdown",
   "metadata": {},
   "source": [
    "Note: all messages should be byte objects, not strings (i.e. `msg=b\"Window.size\"` not `msg=\"Window.size\"`).\n",
    "\n",
    "Data (`obj`s) are serialized using `send_json` and `recv_json` except for NumPy arrays which have custom serializations as suggested in the [pyzmq docs](https://pyzmq.readthedocs.io/en/latest/serialization.html?highlight=buffer)."
   ]
  },
  {
   "cell_type": "markdown",
   "metadata": {},
   "source": [
    "Currently the code employs the `zmq.REQ` (Server) and `zmq.REP` (Client) socket types for which each message requires a send and receive.  This is simply [described here](https://learning-0mq-with-pyzmq.readthedocs.io/en/latest/pyzmq/patterns/client_server.html) but may not allow multiple clients to connect to the server.  (It definitely allows a client to connect with multiple servers, but this is not the pattern we want.)"
   ]
  },
  {
   "cell_type": "code",
   "execution_count": null,
   "metadata": {},
   "outputs": [],
   "source": [
    "import numpy as np\n",
    "A = np.random.random((128, 128)) + 1j\n",
    "%timeit A.tostring()\n",
    "%timeit A.tobytes()"
   ]
  },
  {
   "cell_type": "code",
   "execution_count": null,
   "metadata": {},
   "outputs": [],
   "source": [
    "s = A.tobytes()\n",
    "B = np.frombuffer(A, dtype=complex).reshape(A.shape)\n",
    "C = np.frombuffer(s, dtype=complex).reshape(A.shape)\n",
    "assert np.allclose(A, C)\n",
    "assert np.allclose(A, B)\n",
    "\n",
    "%timeit np.frombuffer(A, dtype=complex).reshape(A.shape)\n",
    "%timeit np.frombuffer(s, dtype=complex).reshape(A.shape)"
   ]
  },
  {
   "cell_type": "code",
   "execution_count": null,
   "metadata": {},
   "outputs": [],
   "source": [
    "# Here you can test what types of objects have simple json reps.\n",
    "import json\n",
    "\n",
    "json.dumps({'a': \"Unknown\"})"
   ]
  },
  {
   "cell_type": "markdown",
   "metadata": {},
   "source": [
    "# Logging"
   ]
  },
  {
   "cell_type": "markdown",
   "metadata": {},
   "source": [
    "Logging is currently done through the [`logging`](https://docs.python.org/3/library/logging.html) module through the `Logger` class in [`super_hydro/utils.py`](/edit/super_hydro/utils.py).  Two mechanisms are provided in the code:\n",
    "\n",
    "* Output a message at a specified logging level (default is INFO):\n",
    "\n",
    "  ```python\n",
    "  log(msg, level=logging.INFO)\n",
    "  ```\n",
    "  \n",
    "* Frame a task with messages at the start and end with a specified logging level:\n",
    "\n",
    "  ```python\n",
    "  with log_task(msg, level=logging.INFO):\n",
    "      ...\n",
    "  ```\n",
    "\n",
    "For the clients, we might want to use the logging facilities of the front end."
   ]
  },
  {
   "cell_type": "markdown",
   "metadata": {},
   "source": [
    "# Synchronization"
   ]
  },
  {
   "cell_type": "markdown",
   "metadata": {},
   "source": [
    "Here we discuss some synchronization strategies:\n",
    "\n",
    "* **Client Driven**: This is how the current version of the code works.  The server advances the simulation by the specified number of `steps` every time the client asks the server to `get(b\"Density\")`.  This is done using `kivy.clock.Clock.schedule_interval`.  The advantage of this is that the clients (who do the visualization) never miss a frame.  The disadvantage is that the simulation is slowed down since it must work in lock-step with the client, communication, etc.\n",
    "\n",
    "* **Server Driven**: In this case, the server might run as fast as possible, and the clients just update when they can."
   ]
  },
  {
   "cell_type": "markdown",
   "metadata": {},
   "source": [
    "# Potential"
   ]
  },
  {
   "cell_type": "code",
   "execution_count": null,
   "metadata": {},
   "outputs": [],
   "source": [
    "import sys\n",
    "sys.path.append('..')\n",
    "%pylab inline --no-import-all\n",
    "from super_hydro import utils\n",
    "x = np.linspace(0,1,100)\n",
    "plt.plot(x, utils.mstep(x-0.8, 0.2))"
   ]
  },
  {
   "cell_type": "markdown",
   "metadata": {},
   "source": [
    "# References"
   ]
  },
  {
   "cell_type": "markdown",
   "metadata": {},
   "source": [
    "* [Which is the best way to allow configuration options be overridden at the command line in Python?\n",
    "](https://stackoverflow.com/questions/3609852/which-is-the-best-way-to-allow-configuration-options-be-overridden-at-the-comman/5826167)\n",
    "* https://github.com/lebedov/msgpack-numpy"
   ]
  }
 ],
 "metadata": {
  "kernelspec": {
   "display_name": "Python [conda env:super_hydro] *",
   "language": "python",
   "name": "conda-env-super_hydro-py"
  },
  "language_info": {
   "codemirror_mode": {
    "name": "ipython",
    "version": 3
   },
   "file_extension": ".py",
   "mimetype": "text/x-python",
   "name": "python",
   "nbconvert_exporter": "python",
   "pygments_lexer": "ipython3",
<<<<<<< HEAD
   "version": "3.7.7"
=======
   "version": "3.8.2"
>>>>>>> 4c942999
  },
  "toc": {
   "base_numbering": 1,
   "nav_menu": {},
   "number_sections": true,
   "sideBar": true,
   "skip_h1_title": false,
   "title_cell": "Table of Contents",
   "title_sidebar": "Contents",
   "toc_cell": true,
   "toc_position": {
    "height": "calc(100% - 180px)",
    "left": "10px",
    "top": "150px",
    "width": "244.1875px"
   },
   "toc_section_display": true,
   "toc_window_display": true
  }
 },
 "nbformat": 4,
 "nbformat_minor": 2
}<|MERGE_RESOLUTION|>--- conflicted
+++ resolved
@@ -388,11 +388,7 @@
    "name": "python",
    "nbconvert_exporter": "python",
    "pygments_lexer": "ipython3",
-<<<<<<< HEAD
-   "version": "3.7.7"
-=======
    "version": "3.8.2"
->>>>>>> 4c942999
   },
   "toc": {
    "base_numbering": 1,
